#!/usr/bin/env python

import sys
import platform
import subprocess
import io
import re
import os
from distutils.command.build import build
from distutils.command.install import install
from distutils.command.sdist import sdist
import struct

try:
    from setuptools import setup
except ImportError:
    from distutils.core import setup

package_name = 'camb'

is_windows = platform.system() == "Windows"
if is_windows:
    DLLNAME = 'cambdll.dll'
else:
    DLLNAME = 'camblib.so'
file_dir = os.path.abspath(os.path.dirname(__file__))

os.chdir(file_dir)

is32Bit = struct.calcsize("P") == 4

gfortran_min = '6'


def get_long_description():
    with open('README.rst') as f:
        return f.read()


def get_gfortran_version():
    try:
        return subprocess.check_output("gfortran -dumpversion", shell=True).decode().strip()
    except subprocess.CalledProcessError:
        return None


def check_gfortran(version=gfortran_min, msg=True, exit=False, import_fail_ok=True):
    gfortran_version = get_gfortran_version()
    version = str(version)
    if gfortran_version:
        try:
            from pkg_resources import parse_version
            ok = parse_version(version) <= parse_version(gfortran_version)
        except ImportError:
            ok = import_fail_ok
            pass
    else:
        ok = False
    if ok and is_windows:
        version_str = str(subprocess.check_output("gfortran -dumpmachine", shell=True))
        ok = is32Bit and 'i686' in version_str or not is32Bit and 'x86_64' in version_str
    if not ok and msg:
        raise Exception(
            'You need gfortran %s or higher to compile (found: %s).' % (
                version, gfortran_version))
    if exit:
        sys.exit(1 if ok else 0)
    return ok, gfortran_version


def find_version():
    version_file = io.open(os.path.join(file_dir, '%s/__init__.py' % package_name)).read()
    version_match = re.search(r"^__version__ = ['\"]([^'\"]*)['\"]", version_file, re.M)
    if version_match:
        version = version_match.group(1)
        commit = os.getenv('TRAVIS_BUILD_NUMBER')
        if commit and not os.getenv('TRAVIS_TAG'):
            version += '.' + commit
        return version
    raise RuntimeError("Unable to find version string.")


def get_forutils():
    fpath = os.getenv('FORUTILSPATH')
    if not fpath:
        dirs = ['.', '..', '../..']
        for dir in dirs:
            path = os.path.join(dir, 'forutils')
            if os.path.isdir(path):
                fpath = path
                break
        if not fpath:
            try:
                print('forutils not found, attempting to install using git')
                if subprocess.call("git clone --depth=1 https://github.com/cmbant/forutils", shell=True) == 0:
                    fpath = os.path.join('.', 'forutils')
            except Exception:
                print('Failed to install using git')
    if not path:
        raise Exception('Install forutils from https://github.com/cmbant/forutils; or set FORUTILSPATH variable')
    return fpath


class SharedLibrary(build):
    def run(self):
        CAMBDIR = os.path.join(file_dir, '..')
        if not os.path.exists(os.path.join(CAMBDIR, 'lensing.f90')):
            CAMBDIR = os.path.join(file_dir, 'fortran')  # pypi install
            pycamb_path = '..'
        else:
            pycamb_path = 'pycamb'
        os.chdir(CAMBDIR)
        ok, gfortran_version = check_gfortran(msg=not is_windows)
        if is_windows:
            COMPILER = "gfortran"
            # note that TDM-GCC MingW 5.1 does not work due go general fortran bug.
            # This works: http://sourceforge.net/projects/mingw-w64/?source=typ_redirect
            # but need to use 32bit compiler to build 32 bit dll (contrary to what is implied)
            FFLAGS = "-shared -static -cpp -fopenmp -O3 -ffast-math -fmax-errors=4"
            if is32Bit: FFLAGS = "-m32 " + FFLAGS
            scrs = os.listdir(os.getcwd())
            if not ok:
                print(
                    'WARNING: gfortran %s or higher not in path (if you just installed you may need to log off and on again).' %
                    gfortran_min)
                print('         You can get a Windows gfortran build from http://sourceforge.net/projects/mingw-w64/')
                print('         (get the %s version to match this python installation)' % (('x86_64', 'i686')[is32Bit]))
                print('Using pre-compiled binaries instead - any local changes will be ignored...')
                subprocess.call(r'copy /Y %s\dlls\%s %s\camb\%s' % (
                    pycamb_path, ('cambdll_x64.dll', DLLNAME)[is32Bit], pycamb_path, DLLNAME), shell=True)
            else:
                FORUTILS = "MiscUtils.f90 StringUtils.f90 ArrayUtils.f90 MpiUtils.f90 FileUtils.f90 " \
                           "IniObjects.f90 RandUtils.f90 ObjectLists.f90 RangeUtils.f90 Interpolation.f90"
                SOURCES = " constants.f90 subroutines.f90 power_tilt.f90 recfast.f90 reionization.f90 DarkEnergyInterface.f90  modules.f90" \
                          " bessels.f90 equations.f90 DarkEnergyFluid.f90 DarkEnergyPPF.f90 halofit_ppf.f90 lensing.f90 SeparableBispectrum.f90" \
                          " cmbmain.f90 camb.f90 camb_python.f90"
                OUTPUT = r"-o %s\camb\%s" % (pycamb_path, DLLNAME)
                fpath = get_forutils()
                FORUTILS = " ".join([os.path.join(fpath, p) for p in FORUTILS.split()])
                print('Compiling sources...')
                cmd = COMPILER + ' ' + FFLAGS + ' ' + FORUTILS + ' ' + SOURCES + ' ' + OUTPUT
                print(cmd)
                subprocess.call(cmd, shell=True)
            subprocess.call(r"copy /Y HighLExtrapTemplate_lenspotentialCls.dat %s\camb" % pycamb_path, shell=True)
            scrs.append(DLLNAME)
            if not os.path.isfile(os.path.join(pycamb_path, 'camb', DLLNAME)): sys.exit('Compilation failed')
            print("Removing temp files")
            nscrs = os.listdir(os.getcwd())
            for file in nscrs:
                if not file in scrs:
                    os.remove(file)
        else:
            get_forutils()
            print("Compiling source...")
            subprocess.call("make camblib.so COMPILER=gfortran PYCAMB_OUTPUT_DIR=%s/camb/" % pycamb_path, shell=True)
            so_file = os.path.join(pycamb_path, 'camb', 'camblib.so')
            if not os.path.isfile(so_file): sys.exit('Compilation failed')
            subprocess.call("chmod 755 %s" % so_file, shell=True)
            subprocess.call("cp HighLExtrapTemplate_lenspotentialCls.dat %s/camb" % pycamb_path, shell=True)

        os.chdir(file_dir)
        build.run(self)


class CustomInstall(install):
    def run(self):
        self.run_command('build')
        install.run(self)

<<<<<<< HEAD
=======

class CustomSdist(sdist):
    def run(self):
        if not os.path.exists('fortran'):
            import shutil, glob
            os.mkdir('fortran')
            try:
                for file in glob.glob('..' + os.sep + '*.*90'):
                    shutil.copy(file, 'fortran')
                shutil.copy('..' + os.sep + 'Makefile', 'fortran')
                shutil.copy('..' + os.sep + 'Makefile_main', 'fortran')
                shutil.copy('..' + os.sep + 'HighLExtrapTemplate_lenspotentialCls.dat', 'fortran')
                sdist.run(self)
            finally:
                shutil.rmtree('fortran')
        else:
            sdist.run(self)


>>>>>>> c66fb549
if __name__ == "__main__":
    setup(name=package_name,
          version=find_version(),
          description='Code for Anisotropies in the Microwave Background',
          long_description=get_long_description(),
          author='Antony Lewis',
          url="http://camb.info/",
          cmdclass={'build': SharedLibrary, 'install': CustomInstall, 'sdist': CustomSdist},
          packages=['camb', 'camb_tests'],
          package_data={'camb': [DLLNAME, 'HighLExtrapTemplate_lenspotentialCls.dat',
                                 'PArthENoPE_880.2_marcucci.dat', 'PArthENoPE_880.2_standard.dat']},
          test_suite='camb_tests',
          classifiers=[
              "Programming Language :: Python :: 2",
              'Programming Language :: Python :: 2.7',
              'Programming Language :: Python :: 3',
              'Programming Language :: Python :: 3.4',
              'Programming Language :: Python :: 3.5',
              'Programming Language :: Python :: 3.6'
          ],
          keywords=['cosmology', 'CAMB']
          )<|MERGE_RESOLUTION|>--- conflicted
+++ resolved
@@ -167,19 +167,17 @@
         self.run_command('build')
         install.run(self)
 
-<<<<<<< HEAD
-=======
-
 class CustomSdist(sdist):
     def run(self):
         if not os.path.exists('fortran'):
+            fpath = get_forutils()
             import shutil, glob
-            os.mkdir('fortran')
             try:
-                for file in glob.glob('..' + os.sep + '*.*90'):
-                    shutil.copy(file, 'fortran')
-                shutil.copy('..' + os.sep + 'Makefile', 'fortran')
-                shutil.copy('..' + os.sep + 'Makefile_main', 'fortran')
+                for dir, root in zip(['fortran', 'fortran/forutils'], ['..', fpath]):
+                    os.mkdir(dir)
+                    for pat in ['*.*90', 'Makefile*']:
+                        for file in glob.glob(os.path.join(root, pat)):
+                            shutil.copy(file, dir)
                 shutil.copy('..' + os.sep + 'HighLExtrapTemplate_lenspotentialCls.dat', 'fortran')
                 sdist.run(self)
             finally:
@@ -188,7 +186,6 @@
             sdist.run(self)
 
 
->>>>>>> c66fb549
 if __name__ == "__main__":
     setup(name=package_name,
           version=find_version(),
