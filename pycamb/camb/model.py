from .baseconfig import camblib, CAMB_Structure, CAMBError, CAMBParamRangeError, dll_import, f_allocatable
from ctypes import c_bool, c_int, c_double, c_float, c_byte, byref, POINTER
from . import reionization as ion
from . import recombination as recomb
from . import initialpower as ipow
from . import constants
from .nonlinear import NonLinearModel
import numpy as np
from . import bbn
import logging
import six
import copy

# ---Parameters

max_nu = 5
max_transfer_redshifts = 150
nthermo_derived = 13
Transfer_kh = 1
Transfer_cdm = 2
Transfer_b = 3
Transfer_g = 4
Transfer_r = 5
Transfer_nu = 6
Transfer_tot = 7
Transfer_nonu = 8
Transfer_tot_de = 9
Transfer_Weyl = 10
Transfer_Newt_vel_cdm = 11
Transfer_Newt_vel_baryon = 12
Transfer_vel_baryon_cdm = 13
Transfer_max = Transfer_vel_baryon_cdm

NonLinear_none = 0
NonLinear_pk = 1
NonLinear_lens = 2
NonLinear_both = 3

derived_names = ['age', 'zstar', 'rstar', 'thetastar', 'DAstar', 'zdrag',
                 'rdrag', 'kd', 'thetad', 'zeq', 'keq', 'thetaeq', 'thetarseq']

transfer_names = ['k/h', 'delta_cdm', 'delta_baryon', 'delta_photon', 'delta_neutrino', 'delta_nu', 'delta_tot',
                  'delta_nonu', 'delta_tot_de', 'Weyl', 'v_newtonian_cdm', 'v_newtonian_baryon', 'v_baryon_cdm']

evolve_names = transfer_names + ['a', 'etak', 'H', 'growth', 'v_photon', 'pi_photon', \
                                 'E_2', 'v_neutrino', 'T_source', 'E_source', 'lens_potential_source']

background_names = ['x_e', 'opacity', 'visibility', 'cs2b', 'T_b']

dark_energy_models = ['fluid', 'ppf']

neutrino_hierarchies = ['normal', 'inverted', 'degenerate']
neutrino_hierarchy_normal = 1
neutrino_hierarchy_inverted = 2
neutrino_hierarchy_degenerate = 3

# ---Variables in modules.f90
# To set the value please just put
# variable_name.value = new_value


DebugParam = dll_import(c_double, "modelparams", "debugparam")
# DebugParam.value = 1000000*2

# logical
do_bispectrum = dll_import(c_int, "modelparams", "do_bispectrum")
# do_bispectrum.value = False

max_bessels_l_index = dll_import(c_int, "modelparams", "max_bessels_l_index")
# max_bessels_l_index.value = 1000000

max_bessels_etak = dll_import(c_double, "modelparams", "max_bessels_etak")
# max_bessels_etak.value = 1000000*2

# logical
call_again = dll_import(c_int, "modelparams", "call_again")
# call_again.value = False


grhom = dll_import(c_double, "modelparams", "grhom")
grhog = dll_import(c_double, "modelparams", "grhog")
grhor = dll_import(c_double, "modelparams", "grhor")
grhob = dll_import(c_double, "modelparams", "grhob")
grhoc = dll_import(c_double, "modelparams", "grhoc")
grhov = dll_import(c_double, "modelparams", "grhov")
grhornomass = dll_import(c_double, "modelparams", "grhornomass")
grhok = dll_import(c_double, "modelparams", "grhok")

taurst = dll_import(c_double, "modelparams", "taurst")
dtaurec = dll_import(c_double, "modelparams", "dtaurec")
taurend = dll_import(c_double, "modelparams", "taurend")
tau_maxvis = dll_import(c_double, "modelparams", "tau_maxvis")
adotrad = dll_import(c_double, "modelparams", "adotrad")

grhormass = dll_import(c_double * max_nu, "modelparams", "grhormass")
nu_masses = dll_import(c_double * max_nu, "modelparams", "nu_masses")

akthom = dll_import(c_double, "modelparams", "akthom")
fHe = dll_import(c_double, "modelparams", "fhe")
Nnow = dll_import(c_double, "modelparams", "nnow")

limber_phiphi = dll_import(c_int, "modelparams", "limber_phiphi")
# limber_phiphi.value = 0

num_extra_redshiftwindows = dll_import(c_int, "modelparams", "num_extra_redshiftwindows")
# num_extra_redshiftwindows.value = 0

num_redshiftwindows = dll_import(c_int, "modelparams", "num_redshiftwindows")

num_custom_sources = dll_import(c_int, "modelparams", "num_custom_sources")

# logical
use_spline_template = dll_import(c_bool, "modelparams", "use_spline_template")
# use_spline_template.value = True

ThermoDerivedParams = dll_import(c_double * nthermo_derived, "modelparams", "thermoderivedparams")
# ThermoDerivedParams.value = 1.

# logical
Log_lvalues = dll_import(c_bool, "lvalues", "log_lvalues")
# Log_lvalues.value = False

# Variables from module ModelData

# logical
has_cl_2D_array = dll_import(c_bool, "modeldata", "has_cl_2d_array")
# has_cl_2D_array.value = False


lmax_lensed = dll_import(c_int, "modeldata", "lmax_lensed")

# Variable from module Transfer
# logical
transfer_interp_matterpower = dll_import(c_bool, "transfer", "transfer_interp_matterpower")
# transfer_interp_matterpower.value = False

transfer_power_var = dll_import(c_int, "transfer", "transfer_power_var")
# transfer_power_var.value = Transfer_tot

# logical
get_growth_sigma8 = dll_import(c_bool, "transfer", "get_growth_sigma8")
# get_growth_sigma8.value = True

CAMB_validateparams = camblib.__camb_MOD_camb_validateparams
CAMB_validateparams.restype = c_bool

# args for these set below after CAMBparams defined
CAMB_setinitialpower = camblib.__handles_MOD_camb_setinitialpower
CAMB_SetNeutrinoHierarchy = camblib.__camb_MOD_camb_setneutrinohierarchy

numpy_1d = np.ctypeslib.ndpointer(c_double, flags='C_CONTIGUOUS')
CAMB_primordialpower = camblib.__handles_MOD_camb_primordialpower
CAMB_primordialpower.restype = c_bool

CAMBparams_SetDarkEnergy = camblib.__handles_MOD_cambparams_setdarkenergy
CAMBparams_GetAllocatables = camblib.__handles_MOD_cambparams_getallocatables
CAMBparams_SetEqual = camblib.__handles_MOD_cambparams_setequal

CAMBparams_DE_SetTable = camblib.__handles_MOD_cambparams_setdarkenergytable
CAMBparams_DE_GetStressEnergy = camblib.__handles_MOD_cambparams_darkenergystressenergy

CAMBParams_Free = camblib.__handles_MOD_cambparams_free


class TransferParams(CAMB_Structure):
    """
    Object storing parameters for the matter power spectrum calculation. PK variables are for setting main outputs.
    Other entries are used internally, e.g. for sampling to get correct non-linear corrections and lensing.

    :ivar high_precision: True for more accuracy
    :ivar accurate_massive_neutrinos: True if you want neutrino transfer functions accurate (false by default)
    :ivar kmax: k_max to output
    :ivar k_per_logint: number of points per log k interval. If zero, set an irregular optimized spacing.
    :ivar PK_num_redshifts: number of redshifts to calculate
    :ivar PK_redshifts: redshifts to output for the matter transfer and power

    """
    _fields_ = [
        ("high_precision", c_int),  # logical
        ("accurate_massive_neutrinos", c_int),  # logical
        ("num_redshifts", c_int),
        ("kmax", c_double),
        ("k_per_logint", c_int),
        ("redshifts", c_double * max_transfer_redshifts),
        ("PK_redshifts", c_double * max_transfer_redshifts),
        ("NLL_redshifts", c_double * max_transfer_redshifts),
        ("PK_redshifts_index", c_int * max_transfer_redshifts),
        ("NLL_redshifts_index", c_int * max_transfer_redshifts),
        ("PK_num_redshifts", c_int),
        ("NLL_num_redshifts", c_int)
    ]


class DarkEnergyParams(CAMB_Structure):
    """
    Object storing dark energy parameters. Set w and wa to use w(a) = w + (1-a)*wa parameterization,
    or call set_w_a_table to set another tabulated w(a). If tabulated w(a) is used, w and wa are set
    to approximate values at z=0.

    :ivar w: equation of state parameter at z=0
    :ivar wa: evolution of w, using default parameterization with  w(a) = w + (1-a)*wa
    :ivar cs2: rest-frame sound speed of dark energy perturbations
    :ivar use_tabulated_w: if using an explicitly set w(a) function rather than default w + (1-a)*wa

    """
    _fields_ = [
        ("w", c_double),
        ("wa", c_double),
        ("cs2", c_double),
        ("use_tabulated_w", c_int),
        ("no_perturbations", c_int)
    ]

    def set_w_a_table(self, a, w):
        """
        Set w(a) from numerical values (used as cublic spline)

        :param a: array of scale factors
        :param w: array of w(a)
        :return: self
        """
        if len(a) != len(w): raise ValueError('Dark energy w(a) table non-equal sized arrays')
        if not np.isclose(a[-1], 1):  raise ValueError('Dark energy w(a) arrays must end at a=1')
        CAMBparams_DE_SetTable(byref(self), a, w, byref(c_int(len(a))))
        return self

    def get_rho_w(self, a):
        """
        get dark energy density in units of the dark energy density today, and w=P/rho
        :param a: scalar factor or array of scale factors
        :return: rho, w arrays at redshifts 1/a-1 [or scalars if a is scalar]
        """
        if np.isscalar(a):
            scales = np.array([a])
        else:
            scales = np.asarray(a)
        rho = np.zeros(scales.shape)
        w = np.zeros(scales.shape)
        CAMBparams_DE_GetStressEnergy(byref(self), scales, rho, w, byref(c_int(len(scales))))
        if np.isscalar(a):
            return rho[0], w[0]
        else:
            return rho, w


class AccuracyParams(CAMB_Structure):
    _fields_ = [
        ("lSampleBoost", c_double),
        ("AccuracyBoost", c_double),
        ("lAccuracyBoost", c_double),
        ("AccuratePolarization", c_int),  # logical
        ("AccurateBB", c_int),  # logical
        ("AccurateReionization", c_int),  # logical
        ("TimeStepBoost", c_double),
        ("IntTolBoost", c_double),
        ("SourcekAccuracyBoost", c_double),
        ("IntkAccuracyBoost", c_double),
        ("TransferkBoost", c_double),
        ("NonFlatIntAccuracyBoost", c_double),
        ("BessIntBoost", c_double),
        ("BesselBoost", c_double),
        ("LimberBoost", c_double),
        ("Kmax_Boost", c_double)
    ]


class CAMBparams(CAMB_Structure):
    """
    Object storing the parameters for a CAMB calculation, including cosmological parameters and
    settings for what to calculate. When a new object is instantiated, default parameters are set automatically.

    You can view the set of underlying parameters used by the Fortran code by printing the CAMBparams instance.

    To add a new parameter, add it to the CAMBparams type in modules.f90, then  edit the _fields_ list in the CAMBparams
    class in model.py to add the new parameter in the corresponding location of the member list. After rebuilding the
    python version you can then access the parameter by using params.new_parameter where params is a CAMBparams instance.
    You could also modify the wrapper functions to set the field value less directly.
    """

    def __init__(self):
        getattr(camblib, '__camb_MOD_camb_setdefparams')(byref(self))
        self._set_allocatables()
        self.InitPower.set_params()

    def _set_allocatables(self):
        de = POINTER(DarkEnergyParams)()
        nonlin = POINTER(NonLinearModel)()
        i = c_int(0)
        CAMBparams_GetAllocatables(byref(self), byref(i), byref(de), byref(nonlin))
        self.DarkEnergy = de.contents
        self.NonLinearModel = nonlin.contents

    def __del__(self):
        if self._b_needsfree_:
            CAMBParams_Free(byref(self))

    _fields_ = [
        ("WantCls", c_int),  # logical
        ("WantTransfer", c_int),  # logical
        ("WantScalars", c_int),  # logical
        ("WantTensors", c_int),  # logical
        ("WantVectors", c_int),  # logical
        ("DoLensing", c_int),  # logical
        ("want_zstar", c_int),  # logical
        ("want_zdrag", c_int),  # logical
        ("PK_WantTransfer", c_int),  # logical
        ("NonLinear", c_int),
        ("Want_CMB", c_int),  # logical
        ("Want_CMB_lensing", c_int),  # logical
        ("max_l", c_int),
        ("max_l_tensor", c_int),
        ("max_eta_k", c_double),
        ("max_eta_k_tensor", c_double),
        ("omegab", c_double),
        ("omegac", c_double),
        ("omegav", c_double),
        ("omegan", c_double),
        ("H0", c_double),
        ("TCMB", c_double),
        ("YHe", c_double),
        ("num_nu_massless", c_double),
        ("num_nu_massive", c_int),
        ("nu_mass_eigenstates", c_int),
        ("share_delta_neff", c_int),  # logical
        ("nu_mass_degeneracies", c_double * max_nu),
        ("nu_mass_fractions", c_double * max_nu),
        ("nu_mass_numbers", c_int * max_nu),
        ("scalar_initial_condition", c_int),
        ("OutputNormalization", c_int),
        ("Alens", c_double),
        ("MassiveNuMethod", c_int),
        ("InitPower", ipow.InitialPowerParams),
        ("Reion", ion.ReionizationParams),
        ("Recomb", recomb.RecombinationParams),
        ("Transfer", TransferParams),
        ("Accuracy", AccuracyParams),
        ("DoLateRadTruncation", c_int),
        ("Evolve_baryon_cs", c_int),
        ("Evolve_delta_xe", c_int),
        ("Evolve_delta_Ts", c_int),
        ("InitialConditionVector", c_double * 10),
        ("OnlyTransfers", c_int),  # logical
        ("DerivedParameters", c_int),  # logical
        ("_DarkEnergy", f_allocatable),  # resolved class accessed as self.DarkEnergy
        ("_NonLinearModel", f_allocatable),  # resolved class accessed as self.NonLinearModel
        ("ReionHist", ion.ReionizationHistory),
        ("flat", c_int),  # logical
        ("closed", c_int),  # logical
        ("open", c_int),  # logical
        ("omegak", c_double),
        ("curv", c_double),
        ("r", c_double),
        ("Ksign", c_double),
        ("tau0", c_double),
        ("chi0", c_double)
    ]

    def copy(self):
        """
        Make independent copy. Since it contains allocatables, these have to be newly allocated.

        :return: copy of self
        """
        cp = CAMBparams()
        CAMBparams_SetEqual(byref(cp), byref(self))
        cp._set_allocatables()
        return cp

    def validate(self):
        """
        Do some quick tests for sanity

        :return: True if OK
        """
        return CAMB_validateparams(byref(self))

    def set_accuracy(self, AccuracyBoost=1., lSampleBoost=1., lAccuracyBoost=1., DoLateRadTruncation=True):
        """
        Set parameters determining calculation accuracy (large values may give big slow down).
        Note curently these are set globally, not just per parameter set.

        :param AccuracyBoost: increase AccuracyBoost to decrease integration step size, increase density of k sampling, etc.
        :param lSampleBoost: increase lSampleBoost to increase density of L sampling for CMB
        :param lAccuracyBoost: increase lAccuracyBoost to increase the maximum L included in the Boltzmann hierarchies
        :param DoLateRadTruncation: If True, use approximation to radiation perturbation evolution at late times
        :return: self
        """
        self.Accuracy.lSampleBoost = lSampleBoost
        self.Accuracy.AccuracyBoost = AccuracyBoost
        self.Accuracy.lAccuracyBoost = lAccuracyBoost
        self.DoLateRadTruncation = DoLateRadTruncation
        return self

    def set_initial_power(self, initial_power_params):
        """
        Set the InitialPower primordial power spectrum parameters

        :param initial_power_params: :class:`.initialpower.InitialPowerParams` instance
        :return: self
        """
        assert (isinstance(initial_power_params, ipow.InitialPowerParams))
        CAMB_setinitialpower(byref(self), byref(initial_power_params))
        return self

    def set_cosmology(self, H0=67.0, cosmomc_theta=None, ombh2=0.022, omch2=0.12, omk=0.0,
                      neutrino_hierarchy='degenerate', num_massive_neutrinos=1,
                      mnu=0.06, nnu=3.046, YHe=None, meffsterile=0.0, standard_neutrino_neff=3.046,
                      TCMB=constants.COBE_CMBTemp, tau=None, deltazrei=None, Alens=1.0,
                      bbn_predictor=None, theta_H0_range=[10, 100]):
        r"""
        Sets cosmological parameters in terms of physical densities and parameters used in Planck 2015 analysis.
        Default settings give a single distinct neutrino mass eigenstate, by default one neutrino with mnu = 0.06eV.
        Set the neutrino_hierarchy parameter to normal or inverted to use a two-eigenstate model that is a good
        approximation to the known mass splittings seen in oscillation measurements.
        If you require more fine-grained control can set the neutrino parameters directly rather than using this function.

        :param H0: Hubble parameter (in km/s/Mpc)
<<<<<<< HEAD
        :param cosmomc_theta: The CosmoMC theta parameter :math:`\theta_{\rm MC}`. You must set H0=None to solve for H0 given cosmomc_theta
=======
        :param cosmomc_theta: The CosmoMC theta parameter. You must set H0=None to solve for H0 given cosmomc_theta. Note that
                you must have already set the dark energy model, you can't use set_cosmology with cosmomc_theta and then
                change the background evolution (which would change cosmomc_theta at the calculated H0 value).
>>>>>>> 7b6e8670
        :param ombh2: physical density in baryons
        :param omch2:  physical density in cold dark matter
        :param omk: Omega_K curvature parameter
        :param neutrino_hierarchy: 'degenerate', 'normal', or 'inverted' (1 or 2 eigenstate approximation)
        :param num_massive_neutrinos:  number of massive neutrinos
        :param mnu: sum of neutrino masses (in eV)
        :param nnu: N_eff, effective relativistic degrees of freedom
        :param YHe: Helium mass fraction. If None, set from BBN consistency.
        :param meffsterile: effective mass of sterile neutrinos
        :param standard_neutrino_neff:  default value for N_eff in standard cosmology (non-integer to allow for partial
                heating of neutrinos at electron-positron annihilation and QED effects)
        :param TCMB: CMB temperature (in Kelvin)
        :param tau: optical depth; if None, current Reion settings are not changed
        :param deltazrei: redshift width of reionization; if None, uses default
        :param Alens: (non-physical) scaling of the lensing potential compared to prediction
        :param bbn_predictor: :class:`.bbn.BBNPredictor` instance used to get YHe from BBN consistency if YHe is None
        :param theta_H0_range: if cosmomc_theta is specified, the min, max interval of H0 values to map to; outside this range
                 it will raise an exception.

        """

        if YHe is None:
            # use BBN prediction
            self.bbn_predictor = bbn_predictor or bbn.get_default_predictor()
            YHe = self.bbn_predictor.Y_He(ombh2, nnu - standard_neutrino_neff)
        self.YHe = YHe

        if cosmomc_theta is not None:
            if not (0.001 < cosmomc_theta < 0.1):
                raise CAMBParamRangeError('cosmomc_theta looks wrong (parameter is just theta, not 100*theta)')

            kw = locals()
            [kw.pop(x) for x in ['self', 'H0', 'cosmomc_theta']]

            if H0 is not None:
                raise CAMBError('Set H0=None when setting cosmomc_theta.')

            try:
                from scipy.optimize import brentq
            except ImportError:
                raise CAMBError('You need SciPy to set cosmomc_theta.')

            from . import camb

            def f(H0):
                self.set_cosmology(H0=H0, **kw)
                return camb.get_background(self, no_thermo=True).cosmomc_theta() - cosmomc_theta

            try:
                self.H0 = brentq(f, theta_H0_range[0], theta_H0_range[1], rtol=1e-4)
            except ValueError:
                raise CAMBParamRangeError('No solution for H0 inside of theta_H0_range')
        else:
            self.H0 = H0

        self.TCMB = TCMB
        fac = (self.H0 / 100.0) ** 2
        self.omegab = ombh2 / fac
        self.omegac = omch2 / fac
        self.Alens = Alens

        neutrino_mass_fac = 94.07
        # conversion factor for thermal with Neff=3 TCMB=2.7255

        if isinstance(neutrino_hierarchy, six.string_types):
            if not neutrino_hierarchy in neutrino_hierarchies:
                raise CAMBError('Unknown neutrino_hierarchy {0:s}'.format(neutrino_hierarchy))
            neutrino_hierarchy = neutrino_hierarchies.index(neutrino_hierarchy) + 1

        if (nnu >= standard_neutrino_neff or neutrino_hierarchy != neutrino_hierarchy_degenerate):
            omnuh2 = mnu / neutrino_mass_fac * (standard_neutrino_neff / 3) ** 0.75
        else:
            omnuh2 = mnu / neutrino_mass_fac * (nnu / 3.0) ** 0.75
        omnuh2_sterile = meffsterile / neutrino_mass_fac
        if omnuh2_sterile > 0 and nnu < standard_neutrino_neff:
            raise CAMBError('sterile neutrino mass required Neff>3.046')
        if omnuh2 and not num_massive_neutrinos:
            raise CAMBError('non-zero mnu with zero num_massive_neutrinos')

        omnuh2 = omnuh2 + omnuh2_sterile
        self.omegan = omnuh2 / fac
        self.omegam = self.omegab + self.omegac + self.omegan
        self.omegav = 1 - omk - self.omegam
        # self.share_delta_neff = False
        # self.nu_mass_eigenstates = 0
        # self.num_nu_massless = nnu
        # self.nu_mass_numbers[0] = 0
        # self.num_nu_massive = 0
        # if omnuh2 > omnuh2_sterile:
        #     neff_massive_standard = num_massive_neutrinos * standard_neutrino_neff / 3.0
        #     self.num_nu_massive = num_massive_neutrinos
        #     self.nu_mass_eigenstates = self.nu_mass_eigenstates + 1
        #     if nnu > neff_massive_standard:
        #         self.num_nu_massless = nnu - neff_massive_standard
        #     else:
        #         self.num_nu_massless = 0
        #         neff_massive_standard = nnu
        #
        #     self.nu_mass_numbers[self.nu_mass_eigenstates - 1] = num_massive_neutrinos
        #     self.nu_mass_degeneracies[self.nu_mass_eigenstates - 1] = neff_massive_standard
        #     self.nu_mass_fractions[self.nu_mass_eigenstates - 1] = (omnuh2 - omnuh2_sterile) / omnuh2
        # else:
        #     neff_massive_standard = 0
        if omnuh2_sterile > 0:
            if nnu < standard_neutrino_neff:
                raise CAMBError('nnu < 3.046 with massive sterile')
        # self.num_nu_massless = standard_neutrino_neff - neff_massive_standard
        #     self.num_nu_massive = self.num_nu_massive + 1
        #     self.nu_mass_eigenstates = self.nu_mass_eigenstates + 1
        #     self.nu_mass_numbers[self.nu_mass_eigenstates - 1] = 1
        #     self.nu_mass_degeneracies[self.nu_mass_eigenstates - 1] = max(1e-6, nnu - standard_neutrino_neff)
        #     self.nu_mass_fractions[self.nu_mass_eigenstates - 1] = omnuh2_sterile / omnuh2

        CAMB_SetNeutrinoHierarchy(byref(self), byref(c_double(omnuh2)), byref(c_double(omnuh2_sterile)),
                                  byref(c_double(nnu)), byref(c_int(neutrino_hierarchy)),
                                  byref(c_int(num_massive_neutrinos)))

        if tau is not None:
            self.Reion.set_tau(tau, delta_redshift=deltazrei)
        elif deltazrei:
            raise CAMBError('must set tau if setting deltazrei')

        return self

    def set_dark_energy(self, w=-1.0, cs2=1.0, wa=0, dark_energy_model='fluid'):
        r"""
        Set dark energy parameters (use set_dark_energy_w_a to set w(a) from numerical table instead)

        :param w: :math:`w\equiv p_{\rm de}/\rho_{\rm de}`, assumed constant
        :param wa: evolution of w (for dark_energy_model=ppf)
        :param cs2: rest-frame sound speed squared of dark energy fluid
        :param dark_energy_model: model to use ('fluid' or 'ppf'), default is 'fluid'
        :return: self
        """

        if dark_energy_model == 'fluid' and wa and (w < -1 - 1e-6 or 1 + w + wa < -1 - 1e-6):
            raise CAMBError('fluid dark energy model does not support w crossing -1')

        de = POINTER(DarkEnergyParams)()
        CAMBparams_SetDarkEnergy(byref(self), byref(c_int(dark_energy_models.index(dark_energy_model))), byref(de))
        self.DarkEnergy = de.contents
        self.DarkEnergy.w = w
        self.DarkEnergy.wa = wa
        self.DarkEnergy.cs2 = cs2
        self.DarkEnergy.use_tabulated_w = False

        return self

    def set_dark_energy_w_a(self, a, w, dark_energy_model='fluid'):
        """
        Set the dark energy equation of state from tabulated values (which are cubic spline interpolated).

        :param a: array of sampled a = 1/(1+z) values
        :param w: array of w(a)
        :param dark_energy_model:  model to use ('fluid' or 'ppf'), default is 'fluid'
        :return: self
        """
        if dark_energy_model == 'fluid' and np.any(w < -1):
            raise CAMBError('fluid dark energy model does not support w crossing -1')
        de = POINTER(DarkEnergyParams)()
        CAMBparams_SetDarkEnergy(byref(self), byref(c_int(dark_energy_models.index(dark_energy_model))), byref(de))
        self.DarkEnergy = de.contents
        self.DarkEnergy.set_w_a_table(a, w)

    def get_omega_k(self):
        r"""
        Get curvature parameter :math:`\Omega_K`

        :return: :math:`\Omega_K`
        """
        return 1 - self.omegab - self.omegac - self.omegan - self.omegav

    def get_zre(self):
        if self.Reion.use_optical_depth:
            from . import camb
            return camb.get_zre_from_tau(self, self.Reion.optical_depth)
        else:
            return self.Reion.redshift

    def N_eff(self):
        """
        :return: Effective number of degrees of freedom in relativistic species at early times.
        """
        return sum(self.nu_mass_degeneracies[:self.nu_mass_eigenstates]) + self.num_nu_massless

    def get_Y_p(self, ombh2=None, delta_neff=None):
        r"""
        Get BBN helium nucleon fraction (NOT the same as the mass fraction Y_He) by intepolation using the
        :class:`.bbn.BBNPredictor` instance passed to :meth:`.model.CAMBparams.set_cosmology`
        (or the default one, if `Y_He` has not been set).

        :param ombh2: :math:`\Omega_b h^2` (default: value passed to :meth:`.model.CAMBparams.set_cosmology`)
        :param delta_neff:  additional :math:`N_{\rm eff}` relative to standard value (of 3.046) (default: from values passed to :meth:`.model.CAMBparams.set_cosmology`)
        :return:  :math:`Y_p^{\rm BBN}` helium nucleon fraction predicted by BBN.
        """
        try:
            ombh2 = ombh2 if ombh2 != None else self.omegab * (self.H0 / 100.) ** 2
            delta_neff = delta_neff if delta_neff != None else self.N_eff() - 3.046
            return self.bbn_predictor.Y_p(ombh2, delta_neff)
        except AttributeError:
            raise CAMBError('Not able to compute Y_p: not using an interpolation table for BBN abundances.')

    def get_DH(self, ombh2=None, delta_neff=None):
        r"""
        Get deuterium ration D/H by intepolation using the
        :class:`.bbn.BBNPredictor` instance passed to :meth:`.model.CAMBparams.set_cosmology`
        (or the default one, if `Y_He` has not been set).

        :param ombh2: :math:`\Omega_b h^2` (default: value passed to :meth:`.model.CAMBparams.set_cosmology`)
        :param delta_neff:  additional :math:`N_{\rm eff}` relative to standard value (of 3.046) (default: from values passed to :meth:`.model.CAMBparams.set_cosmology`)
        :return: BBN helium nucleon fraction D/H
        """
        try:
            ombh2 = ombh2 if ombh2 != None else self.omegab * (self.H0 / 100.) ** 2
            delta_neff = delta_neff if delta_neff != None else self.N_eff() - 3.046
            return self.bbn_predictor.DH(ombh2, delta_neff)
        except AttributeError:
            raise CAMBError('Not able to compute DH: not using an interpolation table for BBN abundances.')

    def set_matter_power(self, redshifts=[0.], kmax=1.2, k_per_logint=None, nonlinear=None,
                         accurate_massive_neutrino_transfers=False, silent=False):
        """
        Set parameters for calculating matter power spectra and transfer functions.

        :param redshifts: array of redshifts to calculate
        :param kmax: maximum k to calculate
        :param k_per_logint: number of k steps per log k. Set to zero to use default optimized spacing.
        :param nonlinear: if None, uses existing setting, otherwise boolean for whether to use non-linear matter power.
        :param accurate_massive_neutrino_transfers: if you want the massive neutrino transfers accurately
        :param silent: if True, don't give warnings about sort order
        :return: self
        """

        self.WantTransfer = True
        self.Transfer.high_precision = True
        self.Transfer.accurate_massive_neutrinos = accurate_massive_neutrino_transfers
        self.Transfer.kmax = kmax
        if nonlinear is not None:
            if nonlinear:
                if self.NonLinear in [NonLinear_lens, NonLinear_both]:
                    self.NonLinear = NonLinear_both
                else:
                    self.NonLinear = NonLinear_pk
            else:
                if self.NonLinear in [NonLinear_lens, NonLinear_both]:
                    self.NonLinear = NonLinear_lens
                else:
                    self.NonLinear = NonLinear_none
        if not k_per_logint:
            self.Transfer.k_per_logint = 0
        else:
            self.Transfer.k_per_logint = k_per_logint
        zs = sorted(redshifts, reverse=True)
        if not silent and np.any(np.array(zs) - np.array(redshifts) != 0):
            print("Note: redshifts have been re-sorted (earliest first)")
        if len(redshifts) > max_transfer_redshifts:
            raise CAMBError('You can have at most %s redshifts' % max_transfer_redshifts)
        self.Transfer.PK_num_redshifts = len(redshifts)
        for i, z in enumerate(zs):
            self.Transfer.PK_redshifts[i] = z
        return self

    def set_nonlinear_lensing(self, nonlinear):
        """
        Settings for whether or not to use non-linear corrections for the CMB lensing potential.
        Note that set_for_lmax also sets lensing to be non-linear if lens_potential_accuracy>0

        :param nonlinear: true to use non-linear corrections
        """
        if nonlinear:
            if self.NonLinear in [NonLinear_pk, NonLinear_both]:
                self.NonLinear = NonLinear_both
            else:
                self.NonLinear = NonLinear_lens
        else:
            if self.NonLinear in [NonLinear_pk, NonLinear_both]:
                self.NonLinear = NonLinear_pk
            else:
                self.NonLinear = NonLinear_none

    def set_for_lmax(self, lmax, max_eta_k=None, lens_potential_accuracy=0,
                     lens_margin=150, k_eta_fac=2.5, lens_k_eta_reference=18000.0):
        r"""
        Set parameters to get CMB power spectra accurate to specific a l_lmax.
        Note this does not fix the actual output L range, spectra may be calculated above l_max (but may not be accurate there).
        To fix the l_max for output arrays use the optional input argument to :meth:`.camb.CAMBdata.get_cmb_power_spectra` etc.

        :param lmax: :math:`\ell_{\rm max}` you want
        :param max_eta_k: maximum value of :math:`k \eta_0\approx k\chi_*` to use, which indirectly sets k_max. If None, sensible value set automatically.
        :param lens_potential_accuracy: Set to 1 or higher if you want to get the lensing potential accurate
        :param lens_margin: the :math:`\Delta \ell_{\rm max}` to use to ensure lensed :math:`C_\ell` are correct at :math:`\ell_{\rm max}`
        :param k_eta_fac:  k_eta_fac default factor for setting max_eta_k = k_eta_fac*lmax if max_eta_k=None
        :param lens_k_eta_reference:  value of max_eta_k to use when lens_potential_accuracy>0; use k_eta_max = lens_k_eta_reference*lens_potential_accuracy
        :return: self
        """
        if self.DoLensing:
            self.max_l = lmax + lens_margin
        else:
            self.max_l = lmax
        self.max_eta_k = max_eta_k or self.max_l * k_eta_fac
        if lens_potential_accuracy:
            self.set_nonlinear_lensing(True)
            self.max_eta_k = max(self.max_eta_k, lens_k_eta_reference * lens_potential_accuracy)
        return self

    def scalar_power(self, k):
        return self.primordial_power(k, 0)

    def tensor_power(self, k):
        return self.primordial_power(k, 2)

    def primordial_power(self, k, ix):
        if np.isscalar(k):
            karr = np.array([float(k)])
        else:
            karr = np.array(k)
        n = karr.shape[0]
        powers = np.empty(n)
        CAMB_primordialpower(byref(self), karr, powers, byref(c_int(n)), byref(c_int(ix)))
        if np.isscalar(k):
            return powers[0]
        else:
            return powers


def Transfer_SetForNonlinearLensing(P):
    camblib.__transfer_MOD_transfer_setfornonlinearlensing(byref(P))


def Transfer_SortAndIndexRedshifts(P):
    camblib.__transfer_MOD_transfer_sortandindexredshifts(byref(P))


CAMB_primordialpower.argtypes = [POINTER(CAMBparams), numpy_1d, numpy_1d, POINTER(c_int), POINTER(c_int)]
CAMBparams_SetDarkEnergy.argtypes = [POINTER(CAMBparams), POINTER(c_int), POINTER(POINTER(DarkEnergyParams))]
CAMBparams_GetAllocatables.argtypes = CAMBparams_SetDarkEnergy.argtypes + [POINTER(POINTER(NonLinearModel))]
CAMBparams_SetEqual.argtypes = [POINTER(CAMBparams), POINTER(CAMBparams)]

CAMBparams_DE_SetTable.argtypes = [POINTER(DarkEnergyParams), numpy_1d, numpy_1d, POINTER(c_int)]

CAMBparams_DE_GetStressEnergy.argtypes = [POINTER(DarkEnergyParams), numpy_1d, numpy_1d, numpy_1d, POINTER(c_int)]

CAMB_SetNeutrinoHierarchy.argtypes = [POINTER(CAMBparams), POINTER(c_double), POINTER(c_double),
                                      POINTER(c_double), POINTER(c_int), POINTER(c_int)]

CAMBParams_Free.argtypes = [POINTER(CAMBparams)]

CAMB_SetNeutrinoHierarchy.argtypes = [POINTER(CAMBparams), POINTER(c_double), POINTER(c_double),
                                      POINTER(c_double), POINTER(c_int), POINTER(c_int)]<|MERGE_RESOLUTION|>--- conflicted
+++ resolved
@@ -414,14 +414,9 @@
         approximation to the known mass splittings seen in oscillation measurements.
         If you require more fine-grained control can set the neutrino parameters directly rather than using this function.
 
-        :param H0: Hubble parameter (in km/s/Mpc)
-<<<<<<< HEAD
-        :param cosmomc_theta: The CosmoMC theta parameter :math:`\theta_{\rm MC}`. You must set H0=None to solve for H0 given cosmomc_theta
-=======
-        :param cosmomc_theta: The CosmoMC theta parameter. You must set H0=None to solve for H0 given cosmomc_theta. Note that
+        :param cosmomc_theta: The CosmoMC theta parameter :math:`\theta_{\rm MC}`. You must set H0=None to solve for H0 given cosmomc_theta. Note that
                 you must have already set the dark energy model, you can't use set_cosmology with cosmomc_theta and then
                 change the background evolution (which would change cosmomc_theta at the calculated H0 value).
->>>>>>> 7b6e8670
         :param ombh2: physical density in baryons
         :param omch2:  physical density in cold dark matter
         :param omk: Omega_K curvature parameter
