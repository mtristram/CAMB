    !%%%%%%%%%%%%%%%%%%%%%%%%%%%%%%%%%%%%%%%%%%%%%%%%%%%%%%%
    ! The `halofit' code models the nonlinear evolution of cold matter
    ! cosmological power spectra. The full details of the way in which
    ! this is done are presented in Smith et al. (2002), MNRAS, ?, ?.
    !
    ! The code `halofit' was written by R. E. Smith & J. A. Peacock.
    ! See http://www.astro.upenn.edu/~res,
    !
    ! Subsequent updates as below
    ! Only tested for basic models with power law initial power spectra
    ! References for variant versions are
    !   halofit_original: astro-ph/0207664
    !   halofit_peacock: http://www.roe.ac.uk/~jap/haloes/
    !   halofit_bird: arXiv: 1109.4416
    !   halofit_takahashi: arXiv: 1208.2701
    !   halofit_mead: arXiv:1505.07833,1602.02154

    ! Adapted for F90 and CAMB, AL March 2005
    !!BR09 Oct 09: generalized expressions for om(z) and ol(z) to include w

    ! RT12 Oct: update some fitting parameters in the code to enhance
    !           the power spectrum at small scales (arXiv:1208.2701)

    !!JD 08/13: generalized expressions for om(z) and ol(z) to include
    !           w_0 and w_a
    ! SPB14 Feb: update the fitting parameters for neutrinos to work with RT12
    !           modifications
    ! AL Sept 14: added halofit_version parameter to change approximation used;
    !   separate halofit.f90 is no longer needed as equations.f90 defined fixed wa_ppf
    ! Jan 15: Suggested change from Simeon Bird to avoid issues with very large Omm and neutrinos
    !AM Mar 16: Added in HMcode
    !AM May 16: Fixed some small bugs and added better neutrino approximations
    !AL Jun16: put in partial openmp for HMcode (needs restructure to do properly)

    !%%%%%%%%%%%%%%%%%%%%%%%%%%%%%%%%%%%%%%%%%%%%%%%%%%%%%%%

    module NonLinear
    use ModelParams
    use transfer
    use LambdaGeneral
    implicit none
    private

    real, parameter :: Min_kh_nonlinear = 0.005
    real(dl):: om_m,om_v,fnu,omm0, acur

    integer, parameter :: halofit_original = 1, halofit_bird=2, halofit_peacock=3, halofit_takahashi=4
    integer, parameter :: halofit_mead=5, halofit_halomodel=6
    integer, parameter :: halofit_default = halofit_takahashi
    integer :: halofit_version = halofit_default
    public Min_kh_nonlinear, NonLinear_GetNonLinRatios, NonLinear_ReadParams
    public halofit_version, halofit_default, halofit_original, halofit_bird, halofit_peacock, halofit_takahashi
    public halofit_mead, halofit_halomodel

    !!AM - Added these types for HMcode
    INTEGER :: imead, ihm !!AM - added these for HMcode, need to be visible to all subroutines and functions

    TYPE HM_cosmology
        !Contains only things that do not need to be recalculated with each new z
        REAL :: om_m, om_v, w, wa, f_nu, ns, h, Tcmb, Nnu
        REAL, ALLOCATABLE :: r_sigma(:), sigma(:)
        REAL, ALLOCATABLE :: growth(:), a_growth(:)
        REAL, ALLOCATABLE :: k_plin(:), plin(:), plinc(:)
    END TYPE HM_cosmology

    TYPE HM_tables
        !Stuff that needs to be recalculated for each new z
        REAL, ALLOCATABLE :: c(:), rv(:), nu(:), sig(:), zc(:), m(:), rr(:), sigf(:)
        REAL :: sigv, sigv100, c3, knl, rnl, neff, sig8z
        INTEGER :: n
    END TYPE HM_tables
    !!AM - End of my additions

    contains

    subroutine NonLinear_ReadParams(Ini)
    use IniFile
    Type(TIniFile) :: Ini

    halofit_version = Ini_Read_Int_File(Ini, 'halofit_version', halofit_default)

    end subroutine NonLinear_ReadParams

    subroutine NonLinear_GetNonLinRatios(CAMB_Pk)
    !Fill the CAMB_Pk%nonlin_scaling array with sqrt(non-linear power/linear power)
    !for each redshift and wavenumber
    !This implementation uses Halofit
    type(MatterPowerData) :: CAMB_Pk
    integer itf
    real(dl) a,plin,pq,ph,pnl,rk
    real(dl) sig,rknl,rneff,rncur,d1,d2
    real(dl) diff,xlogr1,xlogr2,rmid
    integer i

    IF(halofit_version==halofit_mead .OR. halofit_version==halofit_halomodel) THEN

        !AM - Call HMcode here
        CALL HMcode(CAMB_Pk)

    ELSE

        !!BR09 putting neutrinos into the matter as well, not sure if this is correct, but at least one will get a consisent omk.
        omm0 = CP%omegac+CP%omegab+CP%omegan
        fnu = CP%omegan/omm0

        CAMB_Pk%nonlin_ratio = 1

        do itf = 1, CAMB_Pk%num_z


            ! calculate nonlinear wavenumber (rknl), effective spectral index (rneff) and
            ! curvature (rncur) of the power spectrum at the desired redshift, using method
            ! described in Smith et al (2002).
            a = 1/real(1+CAMB_Pk%Redshifts(itf),dl)
            om_m = omega_m(a, omm0, CP%omegav, w_lam,wa_ppf)
            om_v = omega_v(a, omm0, CP%omegav, w_lam,wa_ppf)
            acur = a
            xlogr1=-2.0
            xlogr2=3.5
            do
                rmid=(xlogr2+xlogr1)/2.0
                rmid=10**rmid
                call wint(CAMB_Pk,itf,rmid,sig,d1,d2)
                diff=sig-1.0
                if (abs(diff).le.0.001) then
                    rknl=1./rmid
                    rneff=-3-d1
                    rncur=-d2
                    exit
                elseif (diff.gt.0.001) then
                    xlogr1=log10(rmid)
                elseif (diff.lt.-0.001) then
                    xlogr2=log10(rmid)
                endif
                if (xlogr2 < -1.9999) then
                    !is still linear, exit
                    goto 101
                else if (xlogr2>3.4999) then
                    ! Totally crazy non-linear
                    global_error_flag=349
                    write(*,*) 'Error in halofit'
                    goto 101
                end if
            end do

            ! now calculate power spectra for a logarithmic range of wavenumbers (rk)

            do i=1, CAMB_PK%num_k
                rk = exp(CAMB_Pk%log_kh(i))

                if (rk > Min_kh_nonlinear) then

                    ! linear power spectrum !! Remeber => plin = k^3 * P(k) * constant
                    ! constant = 4*pi*V/(2*pi)^3

                    plin= MatterPowerData_k(CAMB_PK, rk, itf)*(rk**3/(2*pi**2))

                    ! calculate nonlinear power according to halofit: pnl = pq + ph,
                    ! where pq represents the quasi-linear (halo-halo) power and
                    ! where ph is represents the self-correlation halo term.

                    call halofit(rk,rneff,rncur,rknl,plin,pnl,pq,ph)   ! halo fitting formula
                    CAMB_Pk%nonlin_ratio(i,itf) = sqrt(pnl/plin)

                end if

            enddo

101         continue
        end do

    END IF

    end subroutine NonLinear_GetNonLinRatios

    !%%%%%%%%%%%%%%%%%%%%%%%%%%%%%%%%%%%%%%%%%%%%%%%%%%%%%%%


    subroutine halofit(rk,rn,rncur,rknl,plin,pnl,pq,ph)

    real(dl) gam,a,b,c,xmu,xnu,alpha,beta,f1,f2,f3
    real(dl) rk,rn,plin,pnl,pq,ph,plinaa
    real(dl) rknl,y,rncur
    real(dl) f1a,f2a,f3a,f1b,f2b,f3b,frac
    real(dl) extragam, peacock_fudge

    if (halofit_version ==halofit_original .or. halofit_version ==halofit_bird &
        .or. halofit_version == halofit_peacock) then
    ! halo model nonlinear fitting formula as described in
    ! Appendix C of Smith et al. (2002)
    !SPB11: Standard halofit underestimates the power on the smallest scales by a
    !factor of two. Add an extra correction from the simulations in Bird, Viel,
    !Haehnelt 2011 which partially accounts for this.
    if (halofit_version ==halofit_bird) then
        extragam = 0.3159 -0.0765*rn -0.8350*rncur
        gam=extragam+0.86485+0.2989*rn+0.1631*rncur
    else
        gam=0.86485+0.2989*rn+0.1631*rncur
    end if
    a=1.4861+1.83693*rn+1.67618*rn*rn+0.7940*rn*rn*rn+ &
        0.1670756*rn*rn*rn*rn-0.620695*rncur
    a=10**a
    b=10**(0.9463+0.9466*rn+0.3084*rn*rn-0.940*rncur)
    c=10**(-0.2807+0.6669*rn+0.3214*rn*rn-0.0793*rncur)
    xmu=10**(-3.54419+0.19086*rn)
    xnu=10**(0.95897+1.2857*rn)
    alpha=1.38848+0.3701*rn-0.1452*rn*rn
    beta=0.8291+0.9854*rn+0.3400*rn**2+fnu*(-6.4868+1.4373*rn**2)
    elseif (halofit_version == halofit_takahashi) then
        !RT12 Oct: the halofit in Smith+ 2003 predicts a smaller power
        !than latest N-body simulations at small scales.
        !Update the following fitting parameters of gam,a,b,c,xmu,xnu,
        !alpha & beta from the simulations in Takahashi+ 2012.
        !The improved halofit accurately provide the power spectra for WMAP
        !cosmological models with constant w.
        gam=0.1971-0.0843*rn+0.8460*rncur
        a=1.5222+2.8553*rn+2.3706*rn*rn+0.9903*rn*rn*rn+ &
            0.2250*rn*rn*rn*rn-0.6038*rncur+0.1749*om_v*(1.+w_lam+wa_ppf*(1-acur))
        a=10**a
        b=10**(-0.5642+0.5864*rn+0.5716*rn*rn-1.5474*rncur+ &
            0.2279*om_v*(1.+w_lam+wa_ppf*(1-acur)))
        c=10**(0.3698+2.0404*rn+0.8161*rn*rn+0.5869*rncur)
        xmu=0.
        xnu=10**(5.2105+3.6902*rn)
        alpha=abs(6.0835+1.3373*rn-0.1959*rn*rn-5.5274*rncur)
        beta=2.0379-0.7354*rn+0.3157*rn**2+1.2490*rn**3+ &
            0.3980*rn**4-0.1682*rncur + fnu*(1.081 + 0.395*rn**2)
    else
        call MpiStop('Unknown halofit_version')
    end if

    if(abs(1-om_m).gt.0.01) then ! omega evolution
        f1a=om_m**(-0.0732)
        f2a=om_m**(-0.1423)
        f3a=om_m**(0.0725)
        f1b=om_m**(-0.0307)
        f2b=om_m**(-0.0585)
        f3b=om_m**(0.0743)
        frac=om_v/(1.-om_m)
        f1=frac*f1b + (1-frac)*f1a
        f2=frac*f2b + (1-frac)*f2a
        f3=frac*f3b + (1-frac)*f3a
    else
        f1=1.0
        f2=1.
        f3=1.
    endif

    y=(rk/rknl)


    ph=a*y**(f1*3)/(1+b*y**(f2)+(f3*c*y)**(3-gam))
    ph=ph/(1+xmu*y**(-1)+xnu*y**(-2))*(1+fnu*0.977)
    plinaa=plin*(1+fnu*47.48*rk**2/(1+1.5*rk**2))
    pq=plin*(1+plinaa)**beta/(1+plinaa*alpha)*exp(-y/4.0-y**2/8.0)

    pnl=pq+ph

    if (halofit_version == halofit_peacock) then
        !From http://www.roe.ac.uk/~jap/haloes/
        !(P-P_linear) -> (P-P_linear) * (1+2y^2)/(1+y^2), where y = k/10 h Mpc^(-1).
        peacock_fudge = rk/10
        pnl = plin + (pnl-plin)*(1+2*peacock_fudge**2)/(1+peacock_fudge**2)
    end if

    end subroutine halofit


    !%%%%%%%%%%%%%%%%%%%%%%%%%%%%%%%%%%%%%%%%%%%%%%%%%%%%%%%

    ! The subroutine wint, finds the effective spectral quantities
    ! rknl, rneff & rncur. This it does by calculating the radius of
    ! the Gaussian filter at which the variance is unity = rknl.
    ! rneff is defined as the first derivative of the variance, calculated
    ! at the nonlinear wavenumber and similarly the rncur is the second
    ! derivative at the nonlinear wavenumber.

    subroutine wint(CAMB_Pk,itf,r,sig,d1,d2)
    integer, intent(in) :: itf
    type(MatterPowerData) :: CAMB_Pk
    real(dl) sum1,sum2,sum3,t,y,x,w1,w2,w3
    real(dl) x2,rk, fac,r, sig, d1,d2, anorm
    integer i,nint

    nint=3000
    sum1=0.d0
    sum2=0.d0
    sum3=0.d0
    anorm = 1/(2*pi**2)
    do i=1,nint
        t=(i-0.5_dl)/nint
        y=-1.d0+1.d0/t
        rk=y
        d2=MatterPowerData_k(CAMB_PK, rk, itf)*(rk**3*anorm)
        x=y*r
        x2=x*x
        w1=exp(-x2)
        w2=2*x2*w1
        w3=4*x2*(1-x2)*w1
        fac=d2/y/t/t
        sum1=sum1+w1*fac
        sum2=sum2+w2*fac
        sum3=sum3+w3*fac
    enddo
    sum1=sum1/nint
    sum2=sum2/nint
    sum3=sum3/nint
    sig=sqrt(sum1)
    d1=-sum2/sum1
    d2=-sum2*sum2/sum1/sum1 - sum3/sum1

    end subroutine wint

    !!JD 08/13 generalize to variable w

    function omega_m(aa,om_m0,om_v0,wval,waval)
    real(dl) omega_m,omega_t,om_m0,om_v0,aa,wval,waval,Qa2
    Qa2= aa**(-1.0-3.0*(wval+waval))*dexp(-3.0*(1-aa)*waval)
    omega_t=1.0+(om_m0+om_v0-1.0)/(1-om_m0-om_v0+om_v0*Qa2+om_m0/aa)
    omega_m=omega_t*om_m0/(om_m0+om_v0*aa*Qa2)
    end function omega_m

    !%%%%%%%%%%%%%%%%%%%%%%%%%%%%%%%%%%%%%%%%%%%%%%%%%%%%%%%

    ! evolution of omega lambda with expansion factor

    function omega_v(aa,om_m0,om_v0,wval,waval)
    real(dl) aa,omega_v,om_m0,om_v0,omega_t,wval,waval,Qa2
    Qa2= aa**(-1.0-3.0*(wval+waval))*dexp(-3.0*(1-aa)*waval)
    omega_t=1.0+(om_m0+om_v0-1.0)/(1-om_m0-om_v0+om_v0*Qa2+om_m0/aa)
    omega_v=omega_t*om_v0*Qa2/(om_v0*Qa2+om_m0/aa)
    end function omega_v

    !!JD end generalize to variable w

    !!AM Below is for HMcode
    SUBROUTINE HMcode(CAMB_Pk)
    !!AM - A CAMB derived type that I need
    TYPE(MatterPowerData) :: CAMB_Pk
    REAL :: z, k
    REAL :: p1h, p2h, pfull, plin
    INTEGER :: i, j, nk, nz
    REAL, PARAMETER :: pi=3.141592654
    TYPE(HM_cosmology) :: cosi
    TYPE(HM_tables) :: lut

    !HMcode developed by Alexander Mead (alexander.j.mead@googlemail.com)
    !Please contact me if you have any questions whatsoever
    !If you use this in your work please cite the original paper: http://arxiv.org/abs/1505.07833
    !If you use the extensions (w(a) and massive neutrinos) then please cite: http://arxiv.org/abs/1602.02154
    !Also consider citing the source code at ASCL: http://ascl.net/1508.001

    !Use imead to switch between the standard and accurate halo-model calcuation
    !0 - Standard (this is just a vanilla halo model calculation with no accuracy tweaks)
    !1 - Accurate from Mead et al. (2015; arXiv 1505.07833)
    IF(halofit_version==halofit_halomodel) imead=0
    IF(halofit_version==halofit_mead) imead=1

    !Use ihm to switch between verbose (diagnostic) and non-verbose mode
    !0 - Non-verbose
    !1 - Verbose
    ihm=1

    IF(ihm==1) WRITE(*,*)
    IF(ihm==1) WRITE(*,*) 'Running HMcode'
    IF(ihm==1) WRITE(*,*)

    !!AM - Translate from CAMB variables to my variables
    nz=CAMB_PK%num_z
    nk=CAMB_PK%num_k

    !!AM - Assign cosmological parameters for the halo model calculation
    CALL assign_HM_cosmology(cosi)

    !Fill growth function table (only needs to be done once)
    CALL fill_growtab(cosi)

    !Loop over redshifts
    DO j=1,nz

        !Initialise the specific HM_cosmology (fill sigma(R) and P_lin HM_tables)
        !Currently this needs to be done at each z (mainly because of scale-dependent growth with neutrinos)
        !For non neutrino models this could only be done once, which would speed things up a bit
        CALL initialise_HM_cosmology(j,cosi,CAMB_PK)

        !Sets the current redshift from the table
        z=CAMB_Pk%Redshifts(j)

        !Initiliasation for the halomodel calcualtion (needs to be done for each z)
        CALL halomod_init(z,lut,cosi)

        !Loop over k values and calculate P(k)
        !$OMP PARALLEL DO DEFAULT(SHARED), private(k,plin, pfull,p1h,p2h)
        DO i=1,nk
            k=exp(CAMB_Pk%log_kh(i))
            plin=p_lin(k,z,0,cosi)
            CALL halomod(k,z,p1h,p2h,pfull,plin,lut,cosi)
            CAMB_Pk%nonlin_ratio(i,j)=sqrt(pfull/plin)
        END DO
        !$OMP END PARALLEL DO
    END DO

    END SUBROUTINE HMcode

    FUNCTION Delta_v(z,lut,cosm)

    !Function for the virialised overdensity
    REAL :: Delta_v
    REAL, INTENT(IN) :: z
    TYPE(HM_cosmology), INTENT(IN) :: cosm
    TYPE(HM_tables), INTENT(IN) :: lut

    IF(imead==0) THEN
        !Value that is normally used in halo model predictions
        Delta_v=200.
    ELSE IF(imead==1) THEN
        !Mead et al. (2015; arXiv 1505.07833) value
        Delta_v=418.*(omega_m_hm(z,cosm)**(-0.352))
        !Mead et al. (2016; arXiv 1602.02154) neutrino addition
        Delta_v=Delta_v*(1.+0.916*cosm%f_nu)
    END IF

    END FUNCTION Delta_v

    FUNCTION delta_c(z,lut,cosm)

    !Function for the linear collapse density
    REAL :: delta_c
    REAL, INTENT(IN) :: z
    TYPE(HM_cosmology), INTENT(IN) :: cosm
    TYPE(HM_tables), INTENT(IN) :: lut

    IF(imead==0) THEN
        delta_c=1.686
    ELSE IF(imead==1) THEN
        !Mead et al. (2015; arXiv 1505.07833) value
        delta_c=1.59+0.0314*log(lut%sig8z)
        !Mead et al. (2016; arXiv 1602.02154) neutrino addition
        delta_c=delta_c*(1.+0.262*cosm%f_nu)
    END IF

    !Nakamura & Suto (1997) fitting formula for LCDM models
    delta_c=delta_c*(1.+0.0123*log10(omega_m_hm(z,cosm)))

    END FUNCTION delta_c

    FUNCTION eta(z,lut,cosm)

    !Function eta that puffs halo profiles
    REAL :: eta
    REAL, INTENT(IN) :: z
    TYPE(HM_cosmology), INTENT(IN) :: cosm
    TYPE(HM_tables), INTENT(IN) :: lut

    IF(imead==0) THEN
        eta=0.
    ELSE IF(imead==1) THEN
        !The first parameter here is 'eta_0' in Mead et al. (2015; arXiv 1505.07833)
        eta=0.603-0.3*lut%sig8z
    END IF

    END FUNCTION eta

    FUNCTION kstar(z,lut,cosm)

    !Function k* that cuts off the 1-halo term at large scales
    REAL :: kstar
    REAL, INTENT(IN) :: z
    TYPE(HM_cosmology), INTENT(IN) :: cosm
    TYPE(HM_tables), INTENT(IN) :: lut

    IF(imead==0) THEN
        !Set to zero for the standard Poisson one-halo term
        kstar=0.
    ELSE IF(imead==1) THEN
        !One-halo cut-off wavenumber
        !Mead et al. (2015; arXiv 1505.07833) value
        kstar=0.584*(lut%sigv)**(-1.)
    END IF

    END FUNCTION kstar

    FUNCTION As(z,lut,cosm)

    !Halo concentration pre-factor from Bullock et al. (2001) relation
    REAL :: As
    REAL, INTENT(IN) :: z
    TYPE(HM_cosmology), INTENT(IN) :: cosm
    TYPE(HM_tables), INTENT(IN) :: lut

    IF(imead==0) THEN
        !Set to 4 for the standard Bullock value
        As=4.
    ELSE IF(imead==1) THEN
        !This is the 'A' halo-concentration parameter in Mead et al. (2015; arXiv 1505.07833)
        As=3.13
    END IF

    END FUNCTION As

    FUNCTION fdamp(z,lut,cosm)

    !Linear power damping function from Mead et al. (2015; arXiv 1505.07833)
    REAL ::fdamp
    REAL, INTENT(IN) :: z
    TYPE(HM_cosmology), INTENT(IN) :: cosm
    TYPE(HM_tables), INTENT(IN) :: lut

    !Linear theory damping factor
    IF(imead==0) THEN
        !Set to 0 for the standard linear theory two halo term
        fdamp=0.
    ELSE IF(imead==1) THEN
<<<<<<< HEAD
       !Mead et al. (2016; arXiv 1602.02154) value
       fdamp=0.0095*lut%sigv100**1.37
       !Catches extreme values of fdamp
       IF(fdamp<1.e-3) fdamp=1.e-3
       IF(fdamp>0.99)  fdamp=0.99
    END IF

  END FUNCTION fdamp
=======
        !Mead et al. (2016; arXiv 1602.02154) value
        fdamp=0.0095*lut%sigv100**1.37
    END IF

    !Catches extreme values of fdamp
    IF(fdamp<1.e-3) fdamp=1.e-3
    IF(fdamp>0.99)  fdamp=0.99

    END FUNCTION fdamp
>>>>>>> 9b552091

    FUNCTION alpha(z,lut,cosm)

    !Two- to one-halo transition smoothing from Mead et al. (2015; arXiv 1505.07833)
    REAL :: alpha
    REAL, INTENT(IN) :: z
    TYPE(HM_tables), INTENT(IN) :: lut
    TYPE(HM_cosmology), INTENT(IN) :: cosm

    IF(imead==0) THEN
        !Set to 1 for the standard halomodel sum of one- and two-halo terms
        alpha=1.
    ELSE IF(imead==1) THEN
        !This uses the top-hat defined neff (HALOFIT uses Gaussian filtered fields instead)
        !Mead et al. (2016; arXiv 1602.02154) value
        alpha=3.24*1.85**lut%neff
    END IF

    !Catches values of alpha that are crazy
    IF(alpha>2.)  alpha=2.
    IF(alpha<0.5) alpha=0.5

    END FUNCTION alpha

    FUNCTION r_nl(lut)

    !Calculates R_nl, defined by nu(R_nl)=1., nu=dc/sigma(R)
    TYPE(HM_tables), INTENT(IN) :: lut
    REAL :: r_nl

    IF(lut%nu(1)>1.) THEN
        !This catches some very strange values that appear for odd cosmological models
        r_nl=lut%rr(1)
    ELSE
        r_nl=exp(find(log(1.),log(lut%nu),log(lut%rr),3,3))
    END IF

    END FUNCTION r_nl

    SUBROUTINE halomod(k,z,p1h,p2h,pfull,plin,lut,cosm)

    !Calcuates 1-halo and 2-halo terms and combines them to form the full halomodel power
    REAL, INTENT(OUT) :: p1h, p2h, pfull
    REAL, INTENT(IN) :: plin, k, z
    REAL :: a
    TYPE(HM_cosmology), INTENT(IN) :: cosm
    TYPE(HM_tables), INTENT(IN) :: lut

    !Calls expressions for one- and two-halo terms and then combines
    !to form the full power spectrum
    IF(k==0.) THEN
        p1h=0.
        p2h=0.
    ELSE
        p1h=p_1h(k,z,lut,cosm)
        p2h=p_2h(k,z,plin,lut,cosm)
    END IF

    a=alpha(z,lut,cosm)
    pfull=(p2h**a+p1h**a)**(1./a)

    END SUBROUTINE halomod

    SUBROUTINE fill_table(min,max,arr,n,ilog)

    !Fills array 'arr' in equally spaced intervals
    INTEGER :: i
    REAL, INTENT(IN) :: min, max
    REAL :: a, b
    REAL, ALLOCATABLE, INTENT(OUT) :: arr(:)
    INTEGER, INTENT(IN) :: ilog, n

    !ilog=0 does linear spacing
    !ilog=1 does log spacing

    !Allocate arrays
    IF(ALLOCATED(arr)) DEALLOCATE(arr)
    ALLOCATE(arr(n))

    !This is probably unnecessary
    arr=0.

    !Decide on linear or log spacing
    IF(ilog==0) THEN
        a=min
        b=max
    ELSE IF(ilog==1) THEN
        a=log(min)
        b=log(max)
    END IF

    !Fill the array
    IF(n==1) THEN
        !This should not be necessary
        arr(1)=a
    ELSE IF(n>1) THEN
        DO i=1,n
            arr(i)=a+(b-a)*float(i-1)/float(n-1)
        END DO
    END IF

    !If your are filling in log
    IF(ilog==1) arr=exp(arr)

    END SUBROUTINE fill_table

    SUBROUTINE fill_plintab(iz,cosm,CAMB_PK)

    !Fills internal HMcode HM_tables for the linear power spectrum at z=0
    TYPE(MatterPowerData), INTENT(IN) :: CAMB_PK
    INTEGER, INTENT(IN) :: iz
    TYPE(HM_cosmology) :: cosm
    INTEGER :: i, nk
    INTEGER :: imeth
    REAL :: z, g, k, kmin, kmax
    REAL, PARAMETER :: pi=3.141592654

    IF(ihm==1) WRITE(*,*) 'LINEAR POWER: Filling linear power HM_tables'

    !Fill arrays
    IF(ALLOCATED(cosm%k_plin)) DEALLOCATE(cosm%k_plin)
    IF(ALLOCATED(cosm%plin))   DEALLOCATE(cosm%plin)
    IF(ALLOCATED(cosm%plinc))  DEALLOCATE(cosm%plinc)

    imeth=2
    IF(imeth==1) THEN

        !Fill k-table with the same k points as in the CAMB calculation
        !If a user has specified lots of points this could make the halo-model
        !calculation chug
        nk=CAMB_PK%num_k
        ALLOCATE(cosm%k_plin(nk))
        DO i=1,nk
            cosm%k_plin(i)=exp(CAMB_Pk%log_kh(i))
        END DO

    ELSE IF(imeth==2) THEN

        !Fill a k-table with an equal-log-spaced k range
        !Note that the minimum should be such that the spectrum is accurately a power-law below this wavenumber
        kmin=1e-3
        kmax=1e2
        nk=128
        CALL fill_table(kmin,kmax,cosm%k_plin,nk,1)

    END IF

    IF(ihm==1) WRITE(*,*) 'LINEAR POWER: k_min:', cosm%k_plin(1)
    IF(ihm==1) WRITE(*,*) 'LINEAR POWER: k_max:', cosm%k_plin(nk)
    IF(ihm==1) WRITE(*,*) 'LINEAR POWER: nk:', nk

    ALLOCATE(cosm%plin(nk),cosm%plinc(nk))

    !Fill power table
    DO i=1,nk
        !Take the power from the current redshift choice
        cosm%plin(i)=MatterPowerData_k(CAMB_PK,DBLE(cosm%k_plin(i)),iz)*(cosm%k_plin(i)**3/(2.*pi**2))
        cosm%plinc(i)=cosm%plin(i)*(Tcb_Tcbnu_ratio(cosm%k_plin(i),z,cosm))**2.
    END DO

    !Find the redshift
    z=CAMB_Pk%Redshifts(iz)
    IF(ihm==1) WRITE(*,*) 'LINEAR POWER: z of input:', z

    !Calculate the growth factor at the redshift of interest
    g=grow(z,cosm)

    !Grow the power to z=0
    cosm%plin=cosm%plin/(g**2.)
    cosm%plinc=cosm%plinc/(g**2.)

    !Check sigma_8 value
    IF(ihm==1) WRITE(*,*) 'LINEAR POWER: Sigma_8:', sigma(8.,0.,0,cosm)
    IF(ihm==1) WRITE(*,*) 'LINEAR POWER: Done'
    IF(ihm==1) WRITE(*,*)

    END SUBROUTINE fill_plintab

    FUNCTION Tcb_Tcbnu_ratio(k,z,cosm)

    !Calculates the ratio of T(k) for cold vs. all matter
    !Uses approximations in Eisenstein & Hu (1999; arXiv 9710252)
    !Note that this assumes that there are exactly 3 species of neutrinos with
    !Nnu<=3 of these being massive, and with the mass split evenly between the number of massive species.

    REAL :: Tcb_Tcbnu_ratio
    REAL, INTENT(IN) :: k, z
    REAL :: D, Dcb, Dcbnu, pcb, zeq, q, yfs
    REAL :: BigT
    TYPE(HM_cosmology) :: cosm

    IF(cosm%f_nu==0.) THEN

        Tcb_Tcbnu_ratio=1.

    ELSE

        !Growth exponent under the assumption that neutrinos are completely unclustered (equation 11)
        pcb=(5.-sqrt(1.+24.*(1.-cosm%f_nu)))/4.

        !Theta for temperature (BigT=T/2.7 K)
        BigT=cosm%Tcmb/2.7

        !The matter-radiation equality redshift
        zeq=(2.5e4)*cosm%om_m*(cosm%h**2.)*(BigT**(-4.))

        !The growth function normalised such that D=(1.+z_eq)/(1+z) at early times (when Omega_m \approx 1)
        !For my purpose (just the ratio) seems to work better using the EdS growth function result, \propto a .
        !In any case, can't use grow at the moment because that is normalised by default.
        !D=(1.+zeq)*grow(z,cosm)
        D=(1.+zeq)/(1.+z)

        !Wave number relative to the horizon scale at equality (equation 5)
        !Extra factor of h becauase all my k are in units of h/Mpc
        q=k*cosm%h*BigT**2./(cosm%om_m*cosm%h**2.)

        !Free streaming scale (equation 14)
        !Note that Eisenstein & Hu (1999) only consider the case of 3 neutrinos
        !with Nnu of these being massve with the mass split evenly between Nnu species.
        yfs=17.2*cosm%f_nu*(1.+0.488*cosm%f_nu**(-7./6.))*(cosm%Nnu*q/cosm%f_nu)**2.

        !These are (almost) the scale-dependent growth functions for each component in Eisenstein & Hu (1999)
        !Some part is missing, but this cancels when they are divided by each other, which is all I need them for.
        !Equations (12) and (13)
        Dcb=(1.+(D/(1.+yfs))**0.7)**(pcb/0.7)
        Dcbnu=((1.-cosm%f_nu)**(0.7/pcb)+(D/(1.+yfs))**0.7)**(pcb/0.7)

        Tcb_Tcbnu_ratio=Dcb/Dcbnu

    END IF

    END FUNCTION Tcb_Tcbnu_ratio

    SUBROUTINE assign_HM_cosmology(cosm)

    !Assigns the internal HMcode cosmological parameters
    TYPE(HM_cosmology) :: cosm

    !Converts CAMB parameters to Meadfit parameters
    cosm%om_m=CP%omegac+CP%omegab+CP%omegan
    cosm%om_v=CP%omegav
    cosm%w=w_lam
    cosm%wa=wa_ppf
    cosm%f_nu=CP%omegan/cosm%om_m
    cosm%h=CP%H0/100.
    cosm%Tcmb=CP%tcmb
    cosm%Nnu=CP%Num_Nu_massive

    !n_s is read in here. The non-linear CAMB module does not work if there is more than
    !one value in this array, so explicitly setting '1' here is fine.
    cosm%ns=CP%InitPower%an(1)

    !Write out cosmological parameters if necessary
    IF(ihm==1) WRITE(*,*) 'HM_cosmology: Om_m:', cosm%om_m
    IF(ihm==1) WRITE(*,*) 'HM_cosmology: Om_v:', cosm%om_v
    IF(ihm==1) WRITE(*,*) 'HM_cosmology: w_0:', cosm%w
    IF(ihm==1) WRITE(*,*) 'HM_cosmology: w_a:', cosm%wa
    IF(ihm==1) WRITE(*,*) 'HM_cosmology: f_nu:', cosm%f_nu
    IF(ihm==1) WRITE(*,*) 'HM_cosmology: n_s:', cosm%ns
    IF(ihm==1) WRITE(*,*) 'HM_cosmology: h:', cosm%h
    IF(ihm==1) WRITE(*,*) 'HM_cosmology: T_cmb:', cosm%Tcmb
    IF(ihm==1) WRITE(*,*) 'HM_cosmology: N_nu (massive):', cosm%Nnu
    IF(ihm==1) WRITE(*,*)

    END SUBROUTINE assign_HM_cosmology

    SUBROUTINE initialise_HM_cosmology(iz,cosm,CAMB_PK)

    !Sets up HM_tables of sigma, growth and linear power for the HM_cosmology
    TYPE(MatterPowerData), INTENT(IN) :: CAMB_PK
    TYPE(HM_cosmology) :: cosm
    INTEGER, INTENT(IN) :: iz

    !Fill linear power table and grows it to z=0
    CALL fill_plintab(iz,cosm,CAMB_PK)

    !Fill sigma(r) table
    CALL fill_sigtab(cosm)

    END SUBROUTINE initialise_HM_cosmology

    SUBROUTINE allocate_LUT(lut)

    !Allocates memory for the HMcode look-up HM_tables
    TYPE(HM_tables) :: lut
    INTEGER :: n

    n=lut%n
    ALLOCATE(lut%zc(n),lut%m(n),lut%c(n),lut%rv(n))
    ALLOCATE(lut%nu(n),lut%rr(n),lut%sigf(n),lut%sig(n))

    lut%zc=0.
    lut%m=0.
    lut%c=0.
    lut%rv=0.
    lut%nu=0.
    lut%rr=0.
    lut%sigf=0.
    lut%sig=0.

    END SUBROUTINE allocate_LUT

    SUBROUTINE deallocate_LUT(lut)

    !Deallocates HMcode look-up HM_tables
    TYPE(HM_tables) :: lut

    DEALLOCATE(lut%zc,lut%m,lut%c,lut%rv,lut%nu,lut%rr,lut%sigf,lut%sig)

    END SUBROUTINE deallocate_LUT

    SUBROUTINE halomod_init(z,lut,cosm)

    !Halo-model initialisation routine
    !Computes look-up HM_tables necessary for the halo model calculations
    REAL, INTENT(IN) :: z
    INTEGER :: i, n
    REAL :: Dv, dc, f, m, mmin, mmax, nu, r, sig
    TYPE(HM_cosmology) :: cosm
    TYPE(HM_tables) :: lut

    IF(ihm==1) WRITE(*,*) 'HALOMOD: Filling look-up HM_tables'
    IF(ihm==1) WRITE(*,*) 'HALOMOD: HM_tables being filled at redshift:', z

    !Find value of sigma_v, sig8, etc.
    lut%sigv=sqrt(dispint(z,cosm))
    IF(ihm==1) WRITE(*,*) 'HALOMOD: sigv [Mpc/h]:', lut%sigv
    lut%sigv100=sigma_v(100.,z,cosm)
    IF(ihm==1) WRITE(*,*) 'HALOMOD: sigv100 [Mpc/h]:', lut%sigv100
    lut%sig8z=sigma(8.,z,0,cosm)
    IF(ihm==1) WRITE(*,*) 'HALOMOD: sig8(z):', lut%sig8z

    IF(ALLOCATED(lut%rr)) CALL deallocate_LUT(lut)

    !Number of entries in look-up HM_tables. Could be played with to improve speed or accuracy
    n=256

    lut%n=n
    CALL allocate_lut(lut)

    !Sets the mass range for halo model calculation
    !Default is 1e0 to 1e18, I cannot believe this would ever be insufficient
    mmin=1.e0
    mmax=1.e18

    IF(ihm==1) WRITE(*,*) 'HALOMOD: M_min:', mmin
    IF(ihm==1) WRITE(*,*) 'HALOMOD: M_max:', mmax

    dc=delta_c(z,lut,cosm)

    !$OMP PARALLEL DO default(shared), private(m,r,sig,nu)
    DO i=1,n

        m=exp(log(mmin)+log(mmax/mmin)*float(i-1)/float(n-1))
        r=radius_m(m,cosm)
        sig=sigmac(r,z,cosm)
        nu=dc/sig

        lut%m(i)=m
        lut%rr(i)=r
        lut%sig(i)=sig
        lut%nu(i)=nu

    END DO
    !$OMP END PARALLEL DO

    IF(ihm==1) WRITE(*,*) 'HALOMOD: m, r, nu, sig HM_tables filled'

    !Fills up a table for sigma(fM) for Bullock c(m) relation
    !This is the f=0.01 parameter in the Bullock realtion sigma(fM,z)
    f=0.01**(1./3.)
    DO i=1,lut%n
        lut%sigf(i)=sigmac(lut%rr(i)*f,z,cosm)
    END DO
    IF(ihm==1) WRITE(*,*) 'HALOMOD: sigf HM_tables filled'

    !Fill virial radius table using real radius table
    Dv=Delta_v(z,lut,cosm)
    lut%rv=lut%rr/(Dv**(1./3.))

    IF(ihm==1) WRITE(*,*) 'HALOMOD: rv HM_tables filled'
    IF(ihm==1) WRITE(*,*) 'HALOMOD: nu min:', lut%nu(1)
    IF(ihm==1) WRITE(*,*) 'HALOMOD: nu max:', lut%nu(lut%n)
    IF(ihm==1) WRITE(*,*) 'HALOMOD: R_v min [Mpc/h]:', lut%rv(1)
    IF(ihm==1) WRITE(*,*) 'HALOMOD: R_v max [Mpc/h]:', lut%rv(lut%n)
    IF(ihm==1) WRITE(*,*) 'HALOMOD: M min [Msun/h]:', lut%m(1)
    IF(ihm==1) WRITE(*,*) 'HALOMOD: M max [Msun/h]:', lut%m(lut%n)

    !Find non-linear radius and scale
    lut%rnl=r_nl(lut)
    lut%knl=1./lut%rnl

    IF(ihm==1) WRITE(*,*) 'HALOMOD: r_nl [Mpc/h]:', lut%rnl
    IF(ihm==1) WRITE(*,*) 'HALOMOD: k_nl [h/Mpc]:', lut%knl

    !Calcuate the effective spectral index at the collapse scale
    lut%neff=neff(lut,cosm)

    IF(ihm==1) WRITE(*,*) 'HALOMOD: n_eff:', lut%neff

    !Get the concentration for all the haloes
    CALL conc_bull(z,lut,cosm)

    IF(ihm==1) WRITE(*,*) 'HALOMOD: c HM_tables filled'
    IF(ihm==1) WRITE(*,*) 'HALOMOD: c min [Msun/h]:', lut%c(lut%n)
    IF(ihm==1) WRITE(*,*) 'HALOMOD: c max [Msun/h]:', lut%c(1)
    IF(ihm==1) WRITE(*,*) 'HALOMOD: Done'
    IF(ihm==1) WRITE(*,*)
    IF(ihm==1) CALL write_parameters(z,lut,cosm)

    !Switch off verbose mode if doing multiple z
    ihm=0

    END SUBROUTINE halomod_init

    SUBROUTINE write_parameters(z,lut,cosm)

    !This subroutine writes out the halomodel parameters at the current redshift
    REAL, INTENT(IN) :: z
    TYPE(HM_cosmology), INTENT(IN) :: cosm
    TYPE(HM_tables), INTENT(IN) :: lut

    IF(ihm==1) WRITE(*,*) 'Parameters at your redshift'
    IF(ihm==1) WRITE(*,*) '==========================='
    IF(ihm==1) WRITE(*,fmt='(A10,F10.5)') 'z:', z
    IF(ihm==1) WRITE(*,fmt='(A10,F10.5)') 'Dv:', Delta_v(z,lut,cosm)
    IF(ihm==1) WRITE(*,fmt='(A10,F10.5)') 'dc:', delta_c(z,lut,cosm)
    IF(ihm==1) WRITE(*,fmt='(A10,F10.5)') 'eta:', eta(z,lut,cosm)
    IF(ihm==1) WRITE(*,fmt='(A10,F10.5)') 'k*:', kstar(z,lut,cosm)
    IF(ihm==1) WRITE(*,fmt='(A10,F10.5)') 'A:', As(z,lut,cosm)
    IF(ihm==1) WRITE(*,fmt='(A10,F10.5)') 'fdamp:', fdamp(z,lut,cosm)
    IF(ihm==1) WRITE(*,fmt='(A10,F10.5)') 'alpha:', alpha(z,lut,cosm)
    IF(ihm==1) WRITE(*,*)

    END SUBROUTINE write_parameters

    PURE FUNCTION radius_m(m,cosm)

    !Calculates the co-moving radius that encloses a mass 'm' in the homogeneous Universe
    REAL :: radius_m
    REAL, INTENT(IN) :: m
    TYPE(HM_cosmology), INTENT(IN) :: cosm
    REAL, PARAMETER :: pi=3.141592654

    radius_m=(3.*m/(4.*pi*cosmic_density(cosm)))**(1./3.)

    END FUNCTION radius_m

    FUNCTION neff(lut,cosm)

    !Finds the effective spectral index at the collapse scale r_nl
    !Where nu(r_nl)=1.
    REAL :: neff
    REAL :: ns
    TYPE(HM_cosmology), INTENT(IN) :: cosm
    TYPE(HM_tables), INTENT(IN) :: lut

    !Numerical differentiation to find effective index at collapse
    neff=-3.-derivative_table(log(lut%rnl),log(lut%rr),log(lut%sig**2.),3,3)

    !For some bizarre cosmological models r_nl is very small, so almost no collapse has occured
    !In this case the n_eff calculation goes mad and needs to be fixed using this fudge.
    ns=cosm%ns
    IF(neff<ns-4.) neff=ns-4.
    IF(neff>ns)    neff=ns

    END FUNCTION neff

    SUBROUTINE conc_bull(z,lut,cosm)

    !Calculates the Bullock et al. (2001) concentration-mass relation
    REAL, INTENT(IN) :: z
    TYPE(HM_cosmology) :: cosm, cos_lcdm
    TYPE(HM_tables) :: lut
    REAL :: A, zf, ainf, zinf, g_lcdm, g_wcdm, pow
    INTEGER :: i

    !Amplitude of relation (4. in Bullock et al. 2001)
    A=As(z,lut,cosm)

    !Fill the collapse time look-up table
    CALL zcoll_bull(z,cosm,lut)

    !Fill the concentration look-up table
    DO i=1,lut%n
        zf=lut%zc(i)
        lut%c(i)=A*(1.+zf)/(1.+z)
    END DO

    !Dolag (2004) prescription for adding DE dependence

    !This is approximately z=infinity
    zinf=10.
    g_wcdm=grow(zinf,cosm)

    !Make a LCDM HM_cosmology
    cos_lcdm=cosm
    DEALLOCATE(cos_lcdm%growth)
    DEALLOCATE(cos_lcdm%a_growth)
    cos_lcdm%w=-1.
    cos_lcdm%wa=0.

    ainf=1./(1.+zinf)

    !Needs to use grow_int explicitly here for LCDM model to avoid growth HM_tables
    g_lcdm=grow_int(ainf,0.001,cos_lcdm)

    pow=1.5
    !This is the Dolag et al. (2004) correction with a 1.5 power rather than 1
    lut%c=lut%c*((g_wcdm/g_lcdm)**pow)

    END SUBROUTINE conc_bull

    FUNCTION grow_int(b,acc,cosm)

    !Integrates the (very good) approximation for the growth rate (f=\Om^\gamma)
    !to get the growth function. This only works for wCDM modesls with constant w
    !but is only used for these models.
    INTEGER :: i, j, jmax
    REAL :: grow_int, a, b, acc, dx
    INTEGER :: nint
    REAL :: x, fac, func, gam
    REAL(dl) :: sum1, sum2
    TYPE(HM_cosmology) :: cosm

    sum1=0.d0
    sum2=0.d0

    jmax=20

    a=1.

    IF(a==b) THEN

        grow_int=1.

    ELSE

        DO j=1,jmax

            nint=10.*(2.**j)

            DO i=1,nint

                x=a+(b-a)*((float(i)-1)/(float(nint)-1))

                IF(i==1 .OR. i==nint) THEN
                    !multiple of 1 for beginning and end and multiple of 2 for middle points!
                    fac=1.
                ELSE
                    fac=2.
                END IF

                !Growth rate is Omega_m(z)^0.55 to a very good approximation
                !Some small deivations for wCDM are included
                !Not calibrated to w(a) models!
                IF(cosm%w<-1.) THEN
                    gam=0.55+0.02*(1.+cosm%w)
                ELSE IF(cosm%w>-1) THEN
                    gam=0.55+0.05*(1.+cosm%w)
                ELSE
                    gam=0.55
                END IF

                func=(omega_m_hm(-1.+1./x,cosm)**gam)/x

                sum2=sum2+fac*func

            END DO

            dx=((b-a)/(float(nint)-1.))
            sum2=sum2*dx/2.

            IF(j .NE. 1 .AND. ABS(-1.+sum2/sum1)<acc) THEN
                grow_int=exp(sum2)
                EXIT
            ELSE
                sum1=sum2
                sum2=0.d0
            END IF

        END DO

    END IF

    END FUNCTION grow_int

    SUBROUTINE zcoll_bull(z,cosm,lut)

    !Calcuates the halo collapse redshift according to the Bullock (2001) prescription
    REAL, INTENT(IN) :: z
    TYPE(HM_cosmology) :: cosm
    TYPE(HM_tables) :: lut
    REAL :: dc
    REAL :: af, zf, RHS, a, growz
    INTEGER :: i, j

    !This fills up the halo formation redshift table as per Bullock relations

    !Needs to interpolate g(z) which should be pretty linear for a<0.05
    !in 'g(a) vs a' space for all standard cosmologies

    dc=delta_c(z,lut,cosm)

    !Find the growth function at the current redshift
    a=1./(1.+z)
    growz=find(a,cosm%a_growth,cosm%growth,3,3)

    !Do numerical inversion
    DO i=1,lut%n

        RHS=dc*grow(z,cosm)/lut%sigf(i)

        IF(RHS>growz) THEN
            !This is the case of 'halo forms in the future'
            !in this case set formation redshift to current redshift
            zf=z
        ELSE
            af=find(RHS,cosm%growth,cosm%a_growth,3,3)
            zf=-1.+1./af
        END IF

        lut%zc(i)=zf

    END DO

    END SUBROUTINE zcoll_bull

    FUNCTION mass_r(r,cosm)

    !Calcuates the average mass enclosed at co-moving radius r
    REAL :: mass_r, r
    TYPE(HM_cosmology) :: cosm
    REAL, PARAMETER :: pi=3.141592654

    !Relation between mean cosmological mass and radius
    mass_r=(4.*pi/3.)*cosmic_density(cosm)*(r**3.)

    END FUNCTION mass_r

    PURE FUNCTION cosmic_density(cosm)

    !The z=0 cosmological matter density
    REAL :: cosmic_density
    TYPE(HM_cosmology), INTENT(IN) :: cosm

    !In M_sun per Mpc^3 with h factors included. The constant does this.
    cosmic_density=(2.775e11)*cosm%om_m

    END FUNCTION cosmic_density

    FUNCTION find_pk(k,itype,cosm)

    !Look-up and interpolation for P(k,z=0)
    REAL :: find_pk
    REAL :: kmax, ns
    REAL, INTENT(IN) :: k
    INTEGER, INTENT(IN) :: itype
    INTEGER :: n
    TYPE(HM_cosmology), INTENT(IN) :: cosm

    !Set number of k points as well as min and max k values
    !Note that the min k value should be set to the same as the CAMB min k value
    n=SIZE(cosm%k_plin)
    kmax=cosm%k_plin(n)

    !Spectral index used in the high-k extrapolation
    ns=cosm%ns

    IF(k>kmax) THEN
        !Do some interpolation here based on knowledge of things at high k
        IF(itype==0) THEN
            find_pk=cosm%plin(n)*((log(k)/log(kmax))**2.)*((k/kmax)**(ns-1.))
        ELSE IF(itype==1) THEN
            find_pk=cosm%plinc(n)*((log(k)/log(kmax))**2.)*((k/kmax)**(ns-1.))
        END IF
    ELSE
        !Otherwise use the standard find algorithm
        IF(itype==0) THEN
            find_pk=exp(find(log(k),log(cosm%k_plin),log(cosm%plin),3,3))
        ELSE IF(itype==1) THEN
            find_pk=exp(find(log(k),log(cosm%k_plin),log(cosm%plinc),3,3))
        END IF
    END IF

    !Old method, works fine for m_nu<0.5 eV
    !IF(itype==1) find_pk=find_pk/(1.-cosm%f_nu)**2.

    END FUNCTION find_pk

    FUNCTION p_lin(k,z,itype,cosm)

    !Looks up the value for the linear power spectrum
    REAL :: p_lin
    REAL, INTENT (IN) :: k, z
    INTEGER, INTENT(IN) :: itype
    TYPE(HM_cosmology), INTENT(IN) :: cosm

    !This gives the linear power spectrum for the model in question
    !P(k) should have been previously normalised to z=0

    p_lin=(grow(z,cosm)**2.)*find_pk(k,itype,cosm)

    END FUNCTION p_lin

    FUNCTION p_2h(k,z,plin,lut,cosm)

    !Calculates the 2-halo term
    REAL :: p_2h
    REAL, INTENT(IN) :: k, plin
    REAL :: sigv, frac
    REAL, INTENT(IN) :: z
    TYPE(HM_tables), INTENT(IN) :: lut
    TYPE(HM_cosmology), INTENT(IN) :: cosm

    !Damping function
    frac=fdamp(z,lut,cosm)

<<<<<<< HEAD
    IF(imead==0 .OR. frac<1.e-3) THEN
       p_2h=plin
=======
    IF(frac<1e-3) THEN
        p_2h=plin
>>>>>>> 9b552091
    ELSE
        sigv=lut%sigv
        p_2h=plin*(1.-frac*(tanh(k*sigv/sqrt(ABS(frac))))**2.)
    END IF

    !For some strange cosmologies frac>1. so this must be added to prevent p_2h<0.
    IF(p_2h<0.) p_2h=0.

    END FUNCTION p_2h

    FUNCTION p_1h(k,z,lut,cosm)

    !Calculates the 1-halo term
    REAL :: p_1h
    REAL, INTENT(IN) :: k, z
    TYPE(HM_tables), INTENT(IN) :: lut
    TYPE(HM_cosmology), INTENT(IN) :: cosm
    REAL :: Dv, g, fac, et, ks, wk
    REAL, ALLOCATABLE :: integrand(:)
    REAL :: sum
    INTEGER :: i
    REAL, PARAMETER :: pi=3.141592654

    !Does the one-halo power integral

    !Allocates arrays for the integration HM_tables
    ALLOCATE(integrand(lut%n))
    integrand=0.

    !Only call eta once
    et=eta(z,lut,cosm)

    !Calculates the value of the integrand at all nu values!
    DO i=1,lut%n
        g=gnu(lut%nu(i))
        wk=win(k*(lut%nu(i)**et),lut%rv(i),lut%c(i))
        integrand(i)=(lut%rv(i)**3.)*g*(wk**2.)
    END DO

    !Carries out the integration
    sum=inttab(lut%nu,REAL(integrand),1)

    !Deallocate arrays
    DEALLOCATE(integrand)

    !Virial density
    Dv=Delta_v(z,lut,cosm)

    !These are just numerical factors from the 1-halo integral in terms of nu!
    p_1h=sum*2.*Dv*(k**3.)/(3.*pi)

    !Damping of the 1-halo term at very large scales
    ks=kstar(z,lut,cosm)

    !Prevents problems if k/ks is very large
    IF(ks==0.) THEN
        fac=0.
    ELSE IF((k/ks)**2.>7.) THEN
        fac=0.
    ELSE
        fac=exp(-((k/ks)**2.))
    END IF

    !Damping of the one-halo term at very large scales
    p_1h=p_1h*(1.-fac)

    END FUNCTION p_1h

    SUBROUTINE fill_sigtab(cosm)

    !Fills look-up HM_tables for sigma(R)
    REAL :: rmin, rmax
    REAL :: r, sig
    INTEGER :: i, nsig
    TYPE(HM_cosmology) :: cosm

    !This fills up HM_tables of r vs. sigma(r) across a range in r!
    !It is used only in look-up for further calculations of sigmac(r) and not otherwise!
    !and prevents a large number of calls to the sigint functions
    !rmin and rmax need to be decided in advance and are chosen such that
    !R vs. sigma(R) is approximately power-law below and above these values of R
    !This wouldn't be appropriate for models with a small-scale linear spectrum cut-off (e.g., WDM)

    !Allocate arrays
    IF(ALLOCATED(cosm%r_sigma)) DEALLOCATE(cosm%r_sigma)
    IF(ALLOCATED(cosm%sigma))   DEALLOCATE(cosm%sigma)

    !These values of 'r' work fine for any power spectrum of cosmological importance
    !Having nsig as a 2** number is most efficient for the look-up routines
    rmin=1e-4
    rmax=1e3
    nsig=64
    ALLOCATE(cosm%r_sigma(nsig),cosm%sigma(nsig))

    IF(ihm==1) WRITE(*,*) 'SIGTAB: Filling sigma interpolation table'
    IF(ihm==1) WRITE(*,*) 'SIGTAB: R_min:', rmin
    IF(ihm==1) WRITE(*,*) 'SIGTAB: R_max:', rmax
    IF(ihm==1) WRITE(*,*) 'SIGTAB: Values:', nsig

    !$OMP PARALLEL DO default(shared), private(sig, r)
    DO i=1,nsig

        !Equally spaced r in log
        r=exp(log(rmin)+log(rmax/rmin)*float(i-1)/float(nsig-1))
        sig=sigma(r,0.,1,cosm)

        cosm%r_sigma(i)=r
        cosm%sigma(i)=sig

    END DO
    !$OMP END PARALLEL DO

    IF(ihm==1) WRITE(*,*) 'SIGTAB: sigma_min:', cosm%sigma(nsig)
    IF(ihm==1) WRITE(*,*) 'SIGTAB: sigma_max:', cosm%sigma(1)
    IF(ihm==1) WRITE(*,*) 'SIGTAB: Done'
    IF(ihm==1) WRITE(*,*)

    END SUBROUTINE fill_sigtab

    FUNCTION sigma_v(R,z,cosm)

    !Calcuates the RMS in the displacement field at scale R
    REAL :: sigma_v
    REAL, INTENT(IN) :: z, R
    real(dl) :: sum
    REAL :: alpha
    REAL :: dtheta, k, theta, oldsum, acc
    REAL, PARAMETER :: pi=3.141592654
    INTEGER :: i, j, n, ninit, jmax
    TYPE(HM_cosmology), INTENT(IN) :: cosm

    acc=0.001
    ninit=100
    jmax=30

    !Rapidising integral
    alpha=1.65

    DO j=1,jmax

        n=ninit*(2**(j-1))

        sum=0.d0
        dtheta=1./float(n)

        DO i=2,n-1

            !theta converts integral to 0->1 range
            !Values at the end points are 0 so removed for convenience
            theta=float(i-1)/float(n-1)
            k=(-1.+1./theta)/r**alpha
            sum=sum+p_lin(k,z,0,cosm)*(wk_tophat(k*r)**2.)/((k**2.)*theta*(1.-theta))

        END DO

        sum=sum*dtheta

        IF(j>1 .AND. ABS(-1.+sum/oldsum)<acc) THEN
            !Convert from sigma_v^2 and to 1D dispersion
            sigma_v=sqrt(sum/3.)
            EXIT
        ELSE
            oldsum=sum
        END IF

    END DO

    END FUNCTION sigma_v

    FUNCTION sigma(r,z,itype,cosm)

    !Chooses how best to do the sigma(R) integral depending on the R value
    REAL :: sigma
    REAL, INTENT(IN) :: r, z
    INTEGER, INTENT(IN) :: itype
    TYPE(HM_cosmology), INTENT(IN) :: cosm

    IF(r>=1.e-2) THEN
        sigma=sigint0(r,z,itype,cosm)
    ELSE IF(r<1.e-2) THEN
        sigma=sqrt(sigint1(r,z,itype,cosm)+sigint2(r,z,itype,cosm))
    END IF

    END FUNCTION sigma

    FUNCTION sigmac(r,z,cosm)

    !Finds sigma_cold(R) from look-up table
    REAL :: sigmac
    REAL, INTENT(IN) :: r, z
    REAL :: a
    TYPE(HM_cosmology), INTENT(IN) :: cosm

    !Uses the approximation sigma(R,z)=g(z)*sigma(R,z=0)

    !Approximate the effect of massive neutrinos using the small-scale limit of the ratio
    !between the perturbation of cold matter to all matter (assumes delta_nu=0)
    !This works remarkably well (error <1% in P(k) for standard LCDM for m_nu<0.3eV)

    sigmac=grow(z,cosm)*exp(find(log(r),log(cosm%r_sigma),log(cosm%sigma),3,3))!/(1.-cosm%f_nu)

    END FUNCTION sigmac

    FUNCTION wk_tophat(x)

    !The normlaised Fourier Transform of a top-hat
    Real :: wk_tophat, x

    !Taylor expansion used for low x to avoid cancellation problems
    IF(x<0.01) THEN
        wk_tophat=1.-(x**2.)/10.
    ELSE
        wk_tophat=3.*(sin(x)-x*cos(x))/(x**3.)
    END IF

    END FUNCTION wk_tophat

    FUNCTION inttab(x,y,iorder)

    !Routine to integrate HM_tables of data using the trapezium rule
    REAL :: inttab
    REAL, INTENT(IN) :: x(:), y(:)
    REAL :: a, b, c, d, h
    REAL :: q1, q2, q3, qi, qf
    REAL :: x1, x2, x3, x4, y1, y2, y3, y4, xi, xf
    real(dl) :: sum
    INTEGER :: i, n, i1, i2, i3, i4
    INTEGER, INTENT(IN) :: iorder

    !Can either use linear, quadratic or cubic methods

    n=SIZE(x)

    IF(n .NE. SIZE(y)) ERROR STOP 'HM_tables must be of the same length'

    sum=0.d0

    IF(iorder==1) THEN

        !Sums over all Trapezia (a+b)*h/2
        DO i=1,n-1
            a=y(i+1)
            b=y(i)
            h=x(i+1)-x(i)
            sum=sum+(a+b)*h/2.d0
        END DO

    ELSE IF(iorder==2) THEN

        DO i=1,n-2

            x1=x(i)
            x2=x(i+1)
            x3=x(i+2)

            y1=y(i)
            y2=y(i+1)
            y3=y(i+2)

            CALL fit_quadratic(a,b,c,x1,y1,x2,y2,x3,y3)

            q1=a*(x1**3.)/3.+b*(x1**2.)/2.+c*x1
            q2=a*(x2**3.)/3.+b*(x2**2.)/2.+c*x2
            q3=a*(x3**3.)/3.+b*(x3**2.)/2.+c*x3

            !Takes value for first and last sections but averages over sections where you
            !have two independent estimates of the area
            IF(n==3) THEN
                sum=sum+q3-q1
            ELSE IF(i==1) THEN
                sum=sum+(q2-q1)+(q3-q2)/2.d0
            ELSE IF(i==n-2) THEN
                sum=sum+(q2-q1)/2.d0+(q3-q2)
            ELSE
                sum=sum+(q3-q1)/2.
            END IF

        END DO

    ELSE IF(iorder==3) THEN

        DO i=1,n-1

            !First choose the integers used for defining cubics for each section
            !First and last are different because the section does not lie in the *middle* of a cubic

            IF(i==1) THEN

                i1=1
                i2=2
                i3=3
                i4=4

            ELSE IF(i==n-1) THEN

                i1=n-3
                i2=n-2
                i3=n-1
                i4=n

            ELSE

                i1=i-1
                i2=i
                i3=i+1
                i4=i+2

            END IF

            x1=x(i1)
            x2=x(i2)
            x3=x(i3)
            x4=x(i4)

            y1=y(i1)
            y2=y(i2)
            y3=y(i3)
            y4=y(i4)

            CALL fit_cubic(a,b,c,d,x1,y1,x2,y2,x3,y3,x4,y4)

            !These are the limits of the particular section of integral
            xi=x(i)
            xf=x(i+1)

            qi=a*(xi**4.)/4.+b*(xi**3.)/3.+c*(xi**2.)/2.+d*xi
            qf=a*(xf**4.)/4.+b*(xf**3.)/3.+c*(xf**2.)/2.+d*xf

            sum=sum+qf-qi

        END DO

    END IF

    inttab=sum

    END FUNCTION inttab

    FUNCTION sigma_integrand(t,R,f,z,itype,cosm)

    !The integrand for the sigma(R) intergal
    REAL :: sigma_integrand
    REAL, INTENT(IN) :: t, R, z
    REAL :: k, y, w_hat
    TYPE(HM_cosmology), INTENT(IN) :: cosm
    INTEGER, INTENT(IN) :: itype

    INTERFACE
    REAL FUNCTION f(x)
    REAL, INTENT(IN) :: x
    END FUNCTION f
    END INTERFACE

    !Integrand to the sigma integral in terms of t. Defined by k=(1/t-1)/f(R) where f(R) is *any* function

    IF(t==0.) THEN
        !t=0 corresponds to k=infintiy when W(kR)=0.
        sigma_integrand=0.
    ELSE IF(t==1.) THEN
        !t=1 corresponds to k=0. when P(k)=0.
        sigma_integrand=0.
    ELSE
        !f(R) can be *any* function of R here to improve integration speed
        k=(-1.+1./t)/f(R)
        y=k*R
        w_hat=wk_tophat(y)
        sigma_integrand=p_lin(k,z,itype,cosm)*(w_hat**2.)/(t*(1.-t))
    END IF

    END FUNCTION sigma_integrand

    FUNCTION f_rapid(r)

    !Rapidizing function for the sigma(R) integrals
    REAL :: f_rapid
    REAL, INTENT(IN) :: r
    REAL :: alpha

    !This is the 'rapidising' function to increase integration speed
    !for sigma(R). Found by trial-and-error

    IF(r>1.e-2) THEN
        !alpha 0.3-0.5 works well
        alpha=0.5
    ELSE
        !alpha 0.7-0.9 works well
        alpha=0.8
    END IF

    f_rapid=r**alpha

    END FUNCTION f_rapid

    FUNCTION sigint0(r,z,itype,cosm)

    !One form of the sigma(R) integral
    REAL, INTENT(IN) :: r, z
    INTEGER :: i, j, jmax
    REAL :: sigint0, acc, dx
    INTEGER :: ninit, n
    REAL :: x
    real(dl) :: sum1, sum2
    TYPE(HM_cosmology), INTENT(IN) :: cosm
    INTEGER, INTENT(IN) :: itype

    acc=0.001

    sum1=0.d0
    sum2=0.d0

    ninit=50
    jmax=20

    DO j=1,jmax

        n=ninit*2**(j-1)

        !Avoids the end-points where the integrand is 0 anyway
        DO i=2,n-1

            !x is defined on the interval 0 -> 1
            x=float(i-1)/float(n-1)
            sum2=sum2+sigma_integrand(x,r,f_rapid,z,itype,cosm)

        END DO

        dx=1./float(n-1)
        sum2=sum2*dx
        sum2=sqrt(sum2)

        IF(j==1) THEN
            sum1=sum2
        ELSE IF(ABS(-1.+sum2/sum1)<acc) THEN
            sigint0=sum2
            EXIT
        ELSE IF(j==jmax) THEN
            WRITE(*,*)
            WRITE(*,*) 'SIGINT0: r:', r
            ERROR STOP 'SIGINT0: Integration timed out'
        ELSE
            sum1=sum2
            sum2=0.d0
        END IF

    END DO

    END FUNCTION sigint0

    FUNCTION sigint1(r,z,itype,cosm)

    !One form of the sigma(R) integral
    REAL, INTENT(IN) :: r, z
    INTEGER :: i, j, jmax
    REAL :: sigint1, acc, dx
    INTEGER :: ninit, n
    REAL :: x, fac, xmin, xmax, k
    real(dl) :: sum1, sum2
    TYPE(HM_cosmology), INTENT(IN) :: cosm
    INTEGER, INTENT(IN) :: itype

    acc=0.001

    sum1=0.d0
    sum2=0.d0

    ninit=50
    jmax=20

    xmin=r/(r+r**.5)
    xmax=1.

    DO j=1,jmax

        n=ninit*2**(j-1)

        !Avoids the end-point where the integrand is 0 anyway
        DO i=1,n-1

            x=xmin+(xmax-xmin)*float(i-1)/float(n-1)

            IF(i==1 .OR. i==n) THEN
                fac=0.5
            ELSE
                fac=1.
            END IF

            k=(-1.+1./x)/r**.5
            sum2=sum2+fac*p_lin(k,z,itype,cosm)*(wk_tophat(k*r)**2.)/(x*(1.-x))

        END DO

        dx=(xmax-xmin)/float(n-1)
        sum2=sum2*dx

        IF(j .NE. 1 .AND. ABS(-1.+sum2/sum1)<acc) THEN
            sigint1=sum2
            EXIT
        ELSE IF(j==jmax) THEN
            WRITE(*,*)
            WRITE(*,*) 'SIGINT1: r:', r
            ERROR STOP 'SIGINT1: Integration timed out'
        ELSE
            sum1=sum2
            sum2=0.d0
        END IF

    END DO

    END FUNCTION sigint1

    FUNCTION sigint2(r,z,itype,cosm)

    !One form of the sigma(R) integral
    REAL, INTENT(IN) :: r, z
    INTEGER :: i, j, jmax
    REAL :: sigint2, acc, dx
    INTEGER :: ninit, n
    REAL :: x, fac, xmin, xmax, A
    real(dl) :: sum1, sum2
    TYPE(HM_cosmology), INTENT(IN) :: cosm
    INTEGER, INTENT(IN) :: itype

    acc=0.001

    sum1=0.d0
    sum2=0.d0

    ninit=50
    jmax=20

    !How far to go out in 1/r units for integral
    A=10.

    xmin=1./r
    xmax=A/r

    DO j=1,jmax

        n=ninit*2**(j-1)

        DO i=1,n

            x=xmin+(xmax-xmin)*float(i-1)/float(n-1)

            IF(i==1 .OR. i==n) THEN
                fac=0.5
            ELSE
                fac=1.
            END IF

            !Integrate linearly in k for the rapidly oscillating part
            sum2=sum2+fac*p_lin(x,z,itype,cosm)*(wk_tophat(x*r)**2.)/x

        END DO

        dx=(xmax-xmin)/float(n-1)
        sum2=sum2*dx

        IF(j .NE. 1 .AND. ABS(-1.+sum2/sum1)<acc) THEN
            sigint2=sum2
            EXIT
        ELSE IF(j==jmax) THEN
            WRITE(*,*)
            WRITE(*,*) 'SIGINT2: r:', r
            ERROR STOP 'SIGINT2: Integration timed out'
        ELSE
            sum1=sum2
            sum2=0.d0
        END IF

    END DO

    END FUNCTION sigint2

    FUNCTION win(k,rv,c)

    !Selects the halo window function (k-space halo profile)
    REAL :: win, k, rv, c

    !Choose the NFW analytic form
    win=winnfw(k,rv,c)

    !Correct for the case of disasters (a bit sloppy, not sure if this is ever used)
    IF(win>1.) win=1.
    IF(win<0.) win=0.

    END FUNCTION win

    FUNCTION winnfw(k,rv,c)

    !The analytic Fourier Transform of the NFW profile
    REAL :: winnfw
    REAL, INTENT(IN) :: k, rv, c
    REAL :: si1, si2, ci1, ci2, ks
    REAL :: p1, p2, p3

    !Define the scale wavenumber
    ks=k*rv/c

    !Sine and cosine integrals
    si1=si(ks)
    si2=si((1.+c)*ks)
    ci1=ci(ks)
    ci2=ci((1.+c)*ks)

    !These three parts sum to give the full W(k)
    p1=cos(ks)*(ci2-ci1)
    p2=sin(ks)*(si2-si1)
    p3=sin(ks*c)/(ks*(1.+c))

    !Create full W(k) and divide out mass factor
    winnfw=p1+p2-p3
    winnfw=winnfw/mass(c)

    END FUNCTION winnfw

    FUNCTION mass(c)

    !This calculates the (normalised) mass of a halo of concentration c
    !The 'normalised' mass is that divided by the prefactor r_s^3 4*pi rho_n
    !where rho_n is the profile normalisation [i.e, rho=rho_n/((r/r_s)*(1.+r/r_s)^2]
    REAL :: mass, c

    mass=log(1.+c)-c/(1.+c)

    END FUNCTION mass

    FUNCTION gnu(nu)

    !Select the mass function
    REAL :: gnu, nu

    !Sheth & Torman (1999)
    gnu=gst(nu)

    END FUNCTION gnu

    FUNCTION gst(nu)

    !Sheth & Tormen (1999) mass function!
    REAL :: nu, gst
    REAL :: p, a

    !Note I use nu=dc/sigma whereas ST (1999) use nu=(dc/sigma)^2
    !This accounts for the different pre-factor and slighly changed nu dependence
    !f(nu^2)d(nu^2)=2*nu*f(nu)dnu

    !Sheth & Tormen fitting numbers
    p=0.3
    a=0.707

    !Full mass function. Note this is normalised such that integral f(nu)dnu = 1
    gst=0.21616*(1.+((a*nu*nu)**(-p)))*exp(-a*nu*nu/2.)

    END FUNCTION gst

    FUNCTION Hubble2(z,cosm)

    !This calculates the dimensionless squared hubble parameter at redshift z (H/H_0)^2!
    !Ignores contributions from radiation (not accurate at high z, but consistent with simulations)!
    REAL :: Hubble2
    REAL, INTENT(IN) :: z
    REAL :: om_m, om_v, a
    TYPE(HM_cosmology), INTENT(IN) :: cosm

    om_m=cosm%om_m
    om_v=cosm%om_v

    a=1./(1.+z)

    Hubble2=(om_m*(1.+z)**3.)+om_v*x_de(a,cosm)+((1.-om_m-om_v)*(1.+z)**2.)

    END FUNCTION Hubble2

    FUNCTION x_de(a,cosm)

    !The time evolution for dark energy: rho_de=rho_de,0 * X(a)
    !X(a)=1 for LCDM but changes for other models
    REAL :: x_de
    REAL, INTENT(IN) :: a
    TYPE(HM_cosmology), INTENT(IN) :: cosm

    x_de=(a**(-3.*(1.+cosm%w+cosm%wa)))*exp(-3.*cosm%wa*(1.-a))

    END FUNCTION x_de

    FUNCTION wde(a,cosm)

    !The dark energy w(a) function
    IMPLICIT NONE
    REAL :: wde
    REAL, INTENT(IN) :: a
    TYPE(HM_cosmology), INTENT(IN) :: cosm

    wde=cosm%w+(1.-a)*cosm%wa

    END FUNCTION wde

    FUNCTION Omega_m_hm(z,cosm)

    !This calculates omega_m variations with z!
    REAL :: Omega_m_hm
    REAL, INTENT(IN) :: z
    REAL :: om_m, a
    TYPE(HM_cosmology), INTENT(IN) :: cosm

    om_m=cosm%om_m
    Omega_m_hm=(om_m*(1.+z)**3.)/Hubble2(z,cosm)

    END FUNCTION Omega_m_hm

    FUNCTION Omega_v_hm(z,cosm)

    !This calculates omega_v variations with z!
    REAL :: Omega_v_hm
    REAL, INTENT(IN) :: z
    REAL :: om_v, a
    TYPE(HM_cosmology), INTENT(IN) :: cosm

    om_v=cosm%om_v
    a=1./(1.+z)
    Omega_v_hm=om_v*x_de(a,cosm)/Hubble2(z,cosm)

    END FUNCTION Omega_v_hm

    FUNCTION grow(z,cosm)

    !Finds the scale-independent growth fuction at redshift z
    REAL :: grow
    REAL, INTENT(IN) :: z
    REAL :: a, acc
    TYPE(HM_cosmology), INTENT(IN) :: cosm

    IF(z==0.) THEN
        grow=1.
    ELSE
        a=1./(1.+z)
        grow=find(a,cosm%a_growth,cosm%growth,3,3)
    END IF

    END FUNCTION grow

    FUNCTION dispint(z,cosm)

    !Calculates the variance in the displacement field over all scales
    !This converges, unlike the same quantiy for the density field
    REAL :: dispint
    REAL, INTENT(IN) :: z
    real(dl) :: sum
    REAL :: dtheta, k, theta, oldsum, acc
    REAL, PARAMETER :: pi=3.141592654
    INTEGER :: i, j, n, ninit, jmax
    TYPE(HM_cosmology), INTENT(IN) :: cosm

    acc=0.001
    ninit=100
    jmax=30

    DO j=1,jmax

        n=ninit*(2**(j-1))

        sum=0.d0
        dtheta=1./float(n)

        DO i=2,n-1

            !theta converts integral to 0->1 range
            !Values at the end points are 0 so removed for convenience
            theta=float(i-1)/float(n-1)
            k=(-1.+1./theta)
            sum=sum+((1.+k)**2.)*p_lin(k,z,0,cosm)/(k**3.)

        END DO

        sum=sum*dtheta

        IF(j>1 .AND. ABS(-1.+sum/oldsum)<acc) THEN
            !Division by 3 because we are interested in 1D, not 3D
            dispint=sum/3.
            EXIT
        ELSE
            oldsum=sum
        END IF

    END DO

    END FUNCTION dispint

    FUNCTION si(x)

    !Calculates the 'sine integral' function Si(x)
    REAL :: si, x
    real(dl) :: x2, y, f, g, si8
    real(dl), PARAMETER :: pi=3.1415926535897932384626433d0

    !Expansions for high and low x thieved from Wikipedia, two different expansions for above and below 4.
    IF(ABS(x)<=4.) THEN

        x2=x*x

        si8 = x*(1.d0+x2*(-4.54393409816329991d-2+x2*(1.15457225751016682d-3&
            +x2*(-1.41018536821330254d-5+x2*(9.43280809438713025d-8+x2*(-3.53201978997168357d-10&
            +x2*(7.08240282274875911d-13+x2*(-6.05338212010422477d-16))))))))/ &
            (1.+x2*(1.01162145739225565d-2 +x2*(4.99175116169755106d-5+&
            x2*(1.55654986308745614d-7+x2*(3.28067571055789734d-10+x2*(4.5049097575386581d-13&
            +x2*(3.21107051193712168d-16)))))))

        si=si8

    ELSE IF(ABS(x)>4.) THEN

        y=1.d0/(x*x)

        f = (1.d0 + y*(7.44437068161936700618d2 + y*(1.96396372895146869801d5 +&
            y*(2.37750310125431834034d7 +y*(1.43073403821274636888d9 + y*(4.33736238870432522765d10 &
            + y*(6.40533830574022022911d11 + y*(4.20968180571076940208d12 + &
            y*(1.00795182980368574617d13 + y*(4.94816688199951963482d12 +&
            y*(-4.94701168645415959931d11)))))))))))/ (x*(1. +y*(7.46437068161927678031d2 +&
            y*(1.97865247031583951450d5 +y*(2.41535670165126845144d7 + &
            y*(1.47478952192985464958d9 + y*(4.58595115847765779830d10 +&
            y*(7.08501308149515401563d11 + y*(5.06084464593475076774d12 + &
            y*(1.43468549171581016479d13 + y*(1.11535493509914254097d13)))))))))))


        g = y*(1.d0 + y*(8.1359520115168615d2 + y*(2.35239181626478200d5 + &
            y*(3.12557570795778731d7 + y*(2.06297595146763354d9 + y*(6.83052205423625007d10 +&
            y*(1.09049528450362786d12 + y*(7.57664583257834349d12 +y*(1.81004487464664575d13 +&
            y*(6.43291613143049485d12 +y*(-1.36517137670871689d12)))))))))))/&
            (1. + y*(8.19595201151451564d2 +y*(2.40036752835578777d5 + y*(3.26026661647090822d7 &
            + y*(2.23355543278099360d9 + y*(7.87465017341829930d10 + y*(1.39866710696414565d12 &
            + y*(1.17164723371736605d13 + y*(4.01839087307656620d13 +y*(3.99653257887490811d13))))))))))

        si=pi/2.d0-f*cos(x)-g*sin(x)

    END IF

    END FUNCTION si

    FUNCTION ci(x)

    !Calculates the 'cosine integral' function Ci(x)
    REAL :: ci, x
    real(dl) :: x2, y, f, g, ci8
    real(dl), PARAMETER :: em_const=0.577215664901532861d0

    !Expansions for high and low x thieved from Wikipedia, two different expansions for above and below 4.
    IF(ABS(x)<=4.) THEN

        x2=x*x

        ci8=em_const+log(x)+x2*(-0.25d0+x2*(7.51851524438898291d-3+x2*(-1.27528342240267686d-4&
            +x2*(1.05297363846239184d-6+x2*(-4.68889508144848019d-9+x2*(1.06480802891189243d-11&
            +x2*(-9.93728488857585407d-15)))))))/ (1.+x2*(1.1592605689110735d-2+&
            x2*(6.72126800814254432d-5+x2*(2.55533277086129636d-7+x2*(6.97071295760958946d-10+&
            x2*(1.38536352772778619d-12+x2*(1.89106054713059759d-15+x2*(1.39759616731376855d-18))))))))

        ci=ci8

    ELSE IF(ABS(x)>4.) THEN

        y=1./(x*x)

        f = (1.d0 + y*(7.44437068161936700618d2 + y*(1.96396372895146869801d5 + &
            y*(2.37750310125431834034d7 +y*(1.43073403821274636888d9 + y*(4.33736238870432522765d10&
            + y*(6.40533830574022022911d11 + y*(4.20968180571076940208d12 + y*(1.00795182980368574617d13&
            + y*(4.94816688199951963482d12 +y*(-4.94701168645415959931d11)))))))))))/&
            (x*(1. +y*(7.46437068161927678031d2 +y*(1.97865247031583951450d5 +&
            y*(2.41535670165126845144d7 + y*(1.47478952192985464958d9 + &
            y*(4.58595115847765779830d10 +y*(7.08501308149515401563d11 + y*(5.06084464593475076774d12 &
            + y*(1.43468549171581016479d13 + y*(1.11535493509914254097d13)))))))))))

        g = y*(1.d0 + y*(8.1359520115168615d2 + y*(2.35239181626478200d5 + y*(3.12557570795778731d7&
            + y*(2.06297595146763354d9 + y*(6.83052205423625007d10 +&
            y*(1.09049528450362786d12 + y*(7.57664583257834349d12 +&
            y*(1.81004487464664575d13 + y*(6.43291613143049485d12 +y*(-1.36517137670871689d12)))))))))))&
            / (1. + y*(8.19595201151451564d2 +y*(2.40036752835578777d5 +&
            y*(3.26026661647090822d7 + y*(2.23355543278099360d9 + y*(7.87465017341829930d10 &
            + y*(1.39866710696414565d12 + y*(1.17164723371736605d13 + y*(4.01839087307656620d13 +y*(3.99653257887490811d13))))))))))

        ci=f*sin(x)-g*cos(x)

    END IF

    END FUNCTION ci

    FUNCTION derivative_table(x,xin,yin,iorder,imeth)

    !Calculates the derivative of a tabulated function (xin,yin) at point x
    REAL :: derivative_table
    REAL, INTENT(IN) :: x, xin(:), yin(:)
    REAL, ALLOCATABLE ::  xtab(:), ytab(:)
    REAL :: a, b, c, d
    REAL :: x1, x2, x3, x4
    REAL :: y1, y2, y3, y4
    INTEGER :: i, n
    INTEGER, INTENT(IN) :: imeth, iorder
    INTEGER :: maxorder, maxmethod

    !Finds the derivative f'(x) given HM_tables x, f(x)

    !This version interpolates if the value is off either end of the array!
    !Care should be chosen to insert x, xtab, ytab as log if this might give better!
    !Results from the interpolation!

    !imeth = 1 => find x in xtab by crudely searching
    !imeth = 2 => find x in xtab quickly assuming the table is linearly spaced
    !imeth = 3 => find x in xtab using midpoint splitting (iterations=CEILING(log2(n)))

    !iorder = 1 => linear interpolation
    !iorder = 2 => quadratic interpolation
    !iorder = 3 => cubic interpolation

    n=SIZE(xtab)

    maxorder=3
    maxmethod=3

    n=SIZE(xin)
    IF(n .NE. SIZE(yin)) ERROR STOP 'FIND: HM_tables not of the same size'
    ALLOCATE(xtab(n),ytab(n))

    xtab=xin
    ytab=yin

    IF(xtab(1)>xtab(n)) THEN
        !Reverse the arrays in this case
        CALL reverse(xtab)
        CALL reverse(ytab)
    END IF

    IF(iorder<1) ERROR STOP 'FIND: find order not specified correctly'
    IF(iorder>maxorder) ERROR STOP 'FIND: find order not specified correctly'
    IF(imeth<1) ERROR STOP 'FIND: Method of finding within a table not specified correctly'
    IF(imeth>maxmethod) ERROR STOP 'FIND: Method of finding within a table not specified correctly'

    IF(iorder==1) THEN

        IF(n<2) ERROR STOP 'FIND: Not enough points in your table for linear interpolation'

        IF(x<=xtab(2)) THEN

            x2=xtab(2)
            x1=xtab(1)

            y2=ytab(2)
            y1=ytab(1)

        ELSE IF (x>=xtab(n-1)) THEN

            x2=xtab(n)
            x1=xtab(n-1)

            y2=ytab(n)
            y1=ytab(n-1)

        ELSE

            IF(imeth==1) i=search_int(x,xtab)
            IF(imeth==2) i=linear_table_integer(x,xtab)
            IF(imeth==3) i=int_split(x,xtab)

            x2=xtab(i+1)
            x1=xtab(i)

            y2=ytab(i+1)
            y1=ytab(i)

        END IF

        CALL fit_line(a,b,x1,y1,x2,y2)
        derivative_table=a

    ELSE IF(iorder==2) THEN

        IF(n<3) ERROR STOP 'FIND_QUADRATIC: Not enough points in your table'

        IF(x<=xtab(2) .OR. x>=xtab(n-1)) THEN

            IF(x<=xtab(2)) THEN

                x3=xtab(3)
                x2=xtab(2)
                x1=xtab(1)

                y3=ytab(3)
                y2=ytab(2)
                y1=ytab(1)

            ELSE IF (x>=xtab(n-1)) THEN

                x3=xtab(n)
                x2=xtab(n-1)
                x1=xtab(n-2)

                y3=ytab(n)
                y2=ytab(n-1)
                y1=ytab(n-2)

            END IF

            CALL fit_quadratic(a,b,c,x1,y1,x2,y2,x3,y3)

            derivative_table=2.*a*x+b

        ELSE

            IF(imeth==1) i=search_int(x,xtab)
            IF(imeth==2) i=linear_table_integer(x,xtab)
            IF(imeth==3) i=int_split(x,xtab)

            x1=xtab(i-1)
            x2=xtab(i)
            x3=xtab(i+1)
            x4=xtab(i+2)

            y1=ytab(i-1)
            y2=ytab(i)
            y3=ytab(i+1)
            y4=ytab(i+2)

            !In this case take the average of two separate quadratic spline values

            derivative_table=0.

            CALL fit_quadratic(a,b,c,x1,y1,x2,y2,x3,y3)
            derivative_table=derivative_table+(2.*a*x+b)/2.

            CALL fit_quadratic(a,b,c,x2,y2,x3,y3,x4,y4)
            derivative_table=derivative_table+(2.*a*x+b)/2.

        END IF

    ELSE IF(iorder==3) THEN

        IF(n<4) ERROR STOP 'FIND_CUBIC: Not enough points in your table'

        IF(x<=xtab(3)) THEN

            x4=xtab(4)
            x3=xtab(3)
            x2=xtab(2)
            x1=xtab(1)

            y4=ytab(4)
            y3=ytab(3)
            y2=ytab(2)
            y1=ytab(1)

        ELSE IF (x>=xtab(n-2)) THEN

            x4=xtab(n)
            x3=xtab(n-1)
            x2=xtab(n-2)
            x1=xtab(n-3)

            y4=ytab(n)
            y3=ytab(n-1)
            y2=ytab(n-2)
            y1=ytab(n-3)

        ELSE

            IF(imeth==1) i=search_int(x,xtab)
            IF(imeth==2) i=linear_table_integer(x,xtab)
            IF(imeth==3) i=int_split(x,xtab)

            x1=xtab(i-1)
            x2=xtab(i)
            x3=xtab(i+1)
            x4=xtab(i+2)

            y1=ytab(i-1)
            y2=ytab(i)
            y3=ytab(i+1)
            y4=ytab(i+2)

        END IF

        CALL fit_cubic(a,b,c,d,x1,y1,x2,y2,x3,y3,x4,y4)
        derivative_table=3.*a*(x**2.)+2.*b*x+c

    END IF

    END FUNCTION derivative_table

    FUNCTION find(x,xin,yin,iorder,imeth)

    !Interpolation routine to get the value y(x) from HM_tables of x and y
    REAL :: find
    REAL, INTENT(IN) :: x, xin(:), yin(:)
    REAL, ALLOCATABLE ::  xtab(:), ytab(:)
    REAL :: a, b, c, d
    REAL :: x1, x2, x3, x4
    REAL :: y1, y2, y3, y4
    INTEGER :: i, n
    INTEGER, INTENT(IN) :: imeth, iorder
    INTEGER :: maxorder, maxmethod

    !Interpolation routine.

    !This version interpolates if the value is off either end of the array!
    !Care should be chosen to insert x, xtab, ytab as log if this might give better!
    !Results from the interpolation!

    !If the value required is off the table edge the interpolation is always linear

    !imeth = 1 => find x in xtab by crudely searching from x(1) to x(n)
    !imeth = 2 => find x in xtab quickly assuming the table is linearly spaced
    !imeth = 3 => find x in xtab using midpoint splitting (iterations=CEILING(log2(n)))

    !iorder = 1 => linear interpolation
    !iorder = 2 => quadratic interpolation
    !iorder = 3 => cubic interpolation

    maxorder=3
    maxmethod=3

    n=SIZE(xin)
    IF(n .NE. SIZE(yin)) ERROR STOP 'FIND: HM_tables not of the same size'
    ALLOCATE(xtab(n),ytab(n))

    xtab=xin
    ytab=yin

    IF(xtab(1)>xtab(n)) THEN
        !Reverse the arrays in this case
        CALL reverse(xtab)
        CALL reverse(ytab)
    END IF

    IF(iorder<1) ERROR STOP 'FIND: find order not specified correctly'
    IF(iorder>maxorder) ERROR STOP 'FIND: find order not specified correctly'
    IF(imeth<1) ERROR STOP 'FIND: Method of finding within a table not specified correctly'
    IF(imeth>maxmethod) ERROR STOP 'FIND: Method of finding within a table not specified correctly'

    IF(x<xtab(1)) THEN

        x1=xtab(1)
        x2=xtab(2)

        y1=ytab(1)
        y2=ytab(2)

        CALL fit_line(a,b,x1,y1,x2,y2)
        find=a*x+b

    ELSE IF(x>xtab(n)) THEN

        x1=xtab(n-1)
        x2=xtab(n)

        y1=ytab(n-1)
        y2=ytab(n)

        CALL fit_line(a,b,x1,y1,x2,y2)
        find=a*x+b

    ELSE IF(iorder==1) THEN

        IF(n<2) ERROR STOP 'FIND: Not enough points in your table for linear interpolation'

        IF(x<=xtab(2)) THEN

            x1=xtab(1)
            x2=xtab(2)

            y1=ytab(1)
            y2=ytab(2)

        ELSE IF (x>=xtab(n-1)) THEN

            x1=xtab(n-1)
            x2=xtab(n)

            y1=ytab(n-1)
            y2=ytab(n)

        ELSE

            IF(imeth==1) i=search_int(x,xtab)
            IF(imeth==2) i=linear_table_integer(x,xtab)
            IF(imeth==3) i=int_split(x,xtab)

            x1=xtab(i)
            x2=xtab(i+1)

            y1=ytab(i)
            y2=ytab(i+1)

        END IF

        CALL fit_line(a,b,x1,y1,x2,y2)
        find=a*x+b

    ELSE IF(iorder==2) THEN

        IF(n<3) ERROR STOP 'FIND: Not enough points in your table'

        IF(x<=xtab(2) .OR. x>=xtab(n-1)) THEN

            IF(x<=xtab(2)) THEN

                x1=xtab(1)
                x2=xtab(2)
                x3=xtab(3)

                y1=ytab(1)
                y2=ytab(2)
                y3=ytab(3)

            ELSE IF (x>=xtab(n-1)) THEN

                x1=xtab(n-2)
                x2=xtab(n-1)
                x3=xtab(n)

                y1=ytab(n-2)
                y2=ytab(n-1)
                y3=ytab(n)

            END IF

            CALL fit_quadratic(a,b,c,x1,y1,x2,y2,x3,y3)

            find=a*(x**2.)+b*x+c

        ELSE

            IF(imeth==1) i=search_int(x,xtab)
            IF(imeth==2) i=linear_table_integer(x,xtab)
            IF(imeth==3) i=int_split(x,xtab)

            x1=xtab(i-1)
            x2=xtab(i)
            x3=xtab(i+1)
            x4=xtab(i+2)

            y1=ytab(i-1)
            y2=ytab(i)
            y3=ytab(i+1)
            y4=ytab(i+2)

            !In this case take the average of two separate quadratic spline values

            find=0.

            CALL fit_quadratic(a,b,c,x1,y1,x2,y2,x3,y3)
            find=find+(a*(x**2.)+b*x+c)/2.

            CALL fit_quadratic(a,b,c,x2,y2,x3,y3,x4,y4)
            find=find+(a*(x**2.)+b*x+c)/2.

        END IF

    ELSE IF(iorder==3) THEN

        IF(n<4) ERROR STOP 'FIND: Not enough points in your table'

        IF(x<=xtab(3)) THEN

            x1=xtab(1)
            x2=xtab(2)
            x3=xtab(3)
            x4=xtab(4)

            y1=ytab(1)
            y2=ytab(2)
            y3=ytab(3)
            y4=ytab(4)

        ELSE IF (x>=xtab(n-2)) THEN

            x1=xtab(n-3)
            x2=xtab(n-2)
            x3=xtab(n-1)
            x4=xtab(n)

            y1=ytab(n-3)
            y2=ytab(n-2)
            y3=ytab(n-1)
            y4=ytab(n)

        ELSE

            IF(imeth==1) i=search_int(x,xtab)
            IF(imeth==2) i=linear_table_integer(x,xtab)
            IF(imeth==3) i=int_split(x,xtab)

            x1=xtab(i-1)
            x2=xtab(i)
            x3=xtab(i+1)
            x4=xtab(i+2)

            y1=ytab(i-1)
            y2=ytab(i)
            y3=ytab(i+1)
            y4=ytab(i+2)

        END IF

        CALL fit_cubic(a,b,c,d,x1,y1,x2,y2,x3,y3,x4,y4)
        find=a*x**3.+b*x**2.+c*x+d

    END IF

    END FUNCTION find

    FUNCTION linear_table_integer(x,xtab)

    !Returns the integer (table position) below the value of x
    !eg. if x(3)=6. and x(4)=7. and x=6.5 this will return 3
    !Assumes table is organised linearly (care for logs)
    INTEGER :: linear_table_integer
    REAL, INTENT(IN) :: x, xtab(:)
    INTEGER :: n
    REAL :: x1, x2, xn
    REAL :: acc

    n=SIZE(xtab)
    x1=xtab(1)
    x2=xtab(2)
    xn=xtab(n)

    !Test for linear table
    acc=0.001

    IF(x1>xn) ERROR STOP 'LINEAR_TABLE_INTEGER :: table in the wrong order'
    IF(ABS(-1.+float(n-1)*(x2-x1)/(xn-x1))>acc) ERROR STOP 'LINEAR_TABLE_INTEGER :: table does not seem to be linear'

    linear_table_integer=1+FLOOR(float(n-1)*(x-x1)/(xn-x1))

    END FUNCTION linear_table_integer

    FUNCTION search_int(x,xtab)

    !Finds the integer table position below x in the table xtab using a silly brute force method
    INTEGER :: search_int
    INTEGER :: i, n
    REAL, INTENT(IN) :: x, xtab(:)

    !Searches for the point in the table brute force.
    !This is usually a stupid thing to do

    n=SIZE(xtab)

    IF(xtab(1)>xtab(n)) ERROR STOP 'SEARCH_INT: table in wrong order'

    DO i=1,n
        IF(x>=xtab(i) .AND. x<=xtab(i+1)) EXIT
    END DO

    search_int=i

    END FUNCTION search_int

    FUNCTION int_split(x,xtab)

    !Finds the integer table position by continually splitting it the table in half
    REAL, INTENT(IN) :: x, xtab(:)
    INTEGER :: i1, i2, imid, n
    INTEGER :: int_split

    n=SIZE(xtab)

    IF(xtab(1)>xtab(n)) ERROR STOP 'INT_SPLIT: table in wrong order'

    i1=1
    i2=n

    DO

        imid=NINT((i1+i2)/2.)

        IF(x<xtab(imid)) THEN
            i2=imid
        ELSE
            i1=imid
        END IF

        IF(i2==i1+1) EXIT

    END DO

    int_split=i1

    END FUNCTION int_split

    SUBROUTINE fit_line(a1,a0,x1,y1,x2,y2)

    !Given xi, yi i=1,2 fits a line between these points
    REAL, INTENT(OUT) :: a0, a1
    REAL, INTENT(IN) :: x1, y1, x2, y2

    a1=(y2-y1)/(x2-x1)
    a0=y1-a1*x1

    END SUBROUTINE fit_line

    SUBROUTINE fit_quadratic(a2,a1,a0,x1,y1,x2,y2,x3,y3)

    !Given xi, yi i=1,2,3 fits a quadratic between these points
    REAL, INTENT(OUT) :: a0, a1, a2
    REAL, INTENT(IN) :: x1, y1, x2, y2, x3, y3

    a2=((y2-y1)/(x2-x1)-(y3-y1)/(x3-x1))/(x2-x3)
    a1=(y2-y1)/(x2-x1)-a2*(x2+x1)
    a0=y1-a2*(x1**2.)-a1*x1

    END SUBROUTINE fit_quadratic

    SUBROUTINE fit_cubic(a,b,c,d,x1,y1,x2,y2,x3,y3,x4,y4)

    !Given xi, yi i=1,2,3,4 fits a cubic between these points
    REAL, INTENT(OUT) :: a, b, c, d
    REAL, INTENT(IN) :: x1, y1, x2, y2, x3, y3, x4, y4
    REAL :: f1, f2, f3

    f1=(y4-y1)/((x4-x2)*(x4-x1)*(x4-x3))
    f2=(y3-y1)/((x3-x2)*(x3-x1)*(x4-x3))
    f3=(y2-y1)/((x2-x1)*(x4-x3))*(1./(x4-x2)-1./(x3-x2))

    a=f1-f2-f3

    f1=(y3-y1)/((x3-x2)*(x3-x1))
    f2=(y2-y1)/((x2-x1)*(x3-x2))
    f3=a*(x3+x2+x1)

    b=f1-f2-f3

    f1=(y4-y1)/(x4-x1)
    f2=a*(x4**2.+x4*x1+x1**2.)
    f3=b*(x4+x1)

    c=f1-f2-f3

    d=y1-a*x1**3.-b*x1**2.-c*x1

    END SUBROUTINE fit_cubic

    SUBROUTINE reverse(arry)

    !This reverses the contents (order) of the array 'arry'
    INTEGER :: n, i
    REAL, ALLOCATABLE :: hold(:)
    REAL :: arry(:)

    n=SIZE(arry)

    ALLOCATE(hold(n))

    hold=arry

    DO i=1,n
        arry(i)=hold(n-i+1)
    END DO

    DEALLOCATE(hold)

    END SUBROUTINE reverse

    SUBROUTINE fill_growtab(cosm)

    !Fills a table of values of the scale-independent growth function
    TYPE(HM_cosmology) :: cosm
    INTEGER :: i, n
    REAL :: a, norm
    REAL, ALLOCATABLE :: d_tab(:), v_tab(:), a_tab(:)
    REAL :: ainit, amax, dinit, vinit
    REAL :: acc

    !The calculation should start at a z when Om_m(z)=1., so that the assumption
    !of starting in the g\propto a growing mode is valid (this will not work for early DE)
    ainit=0.001
    !Final should be a=1. unless considering models in the future
    amax=1.

    !These set the initial conditions to be the Om_m=1. growing mode
    dinit=ainit
    vinit=1.

    !Overall accuracy for the ODE solver
    acc=0.001

    IF(ihm==1) WRITE(*,*) 'GROWTH: Solving growth equation'
    CALL ode_growth(d_tab,v_tab,a_tab,0.,ainit,amax,dinit,vinit,acc,3,cosm)
    IF(ihm==1) WRITE(*,*) 'GROWTH: ODE done'

    !Normalise so that g(z=0)=1
    norm=find(1.,a_tab,d_tab,3,3)
    IF(ihm==1) WRITE(*,*) 'GROWTH: Unnormalised g(a=1):', norm
    d_tab=d_tab/norm

    !Could use some table-interpolation routine here to save time
    IF(ALLOCATED(cosm%a_growth)) DEALLOCATE(cosm%a_growth)
    IF(ALLOCATED(cosm%growth)) DEALLOCATE(cosm%growth)
    n=64
    ALLOCATE(cosm%a_growth(n),cosm%growth(n))
    DO i=1,n
        a=ainit+(amax-ainit)*float(i-1)/float(n-1)
        cosm%a_growth(i)=a
        cosm%growth(i)=find(a,a_tab,d_tab,3,3)
    END DO

    IF(ihm==1) WRITE(*,*) 'GROWTH: Done'
    IF(ihm==1) WRITE(*,*)

    END SUBROUTINE fill_growtab

    SUBROUTINE ode_growth(x,v,t,kk,ti,tf,xi,vi,acc,imeth,cosm)

    !ODE solver used for growth equations
    IMPLICIT NONE
    REAL :: xi, ti, tf, dt, acc, vi, x4, v4, t4, kk
    REAL :: kx1, kx2, kx3, kx4, kv1, kv2, kv3, kv4
    real(dl), ALLOCATABLE :: x8(:), t8(:), v8(:), xh(:), th(:), vh(:)
    REAL, ALLOCATABLE :: x(:), v(:), t(:)
    INTEGER :: i, j, k, n, np, ifail, kn, imeth
    TYPE(HM_cosmology) :: cosm

    !Solves 2nd order ODE x''(t) from ti to tf and writes out array of x, v, t values
    !xi and vi are the initial values of x and v (i.e. x(ti), v(ti))
    !fx is what x' is equal to
    !fv is what v' is equal to
    !acc is the desired accuracy across the entire solution
    !imeth selects method

    IF(ALLOCATED(x)) DEALLOCATE(x)
    IF(ALLOCATED(v)) DEALLOCATE(v)
    IF(ALLOCATED(t)) DEALLOCATE(t)

    DO j=1,30

        n=100*(2**(j-1))
        n=n+1

        ALLOCATE(x8(n),t8(n),v8(n))

        x8=0.d0
        t8=0.d0
        v8=0.d0

        dt=(tf-ti)/float(n-1)

        x8(1)=xi
        v8(1)=vi
        t8(1)=ti

        ifail=0

        DO i=1,n-1

            x4=real(x8(i))
            v4=real(v8(i))
            t4=real(t8(i))

            IF(imeth==1) THEN

                !Crude method!
                v8(i+1)=v8(i)+fv(x4,v4,kk,t4,cosm)*dt
                x8(i+1)=x8(i)+fd(x4,v4,kk,t4,cosm)*dt
                t8(i+1)=t8(i)+dt

            ELSE IF(imeth==2) THEN

                !Mid-point method!
                kx1=dt*fd(x4,v4,kk,t4,cosm)
                kv1=dt*fv(x4,v4,kk,t4,cosm)
                kx2=dt*fd(x4+kx1/2.,v4+kv1/2.,kk,t4+dt/2.,cosm)
                kv2=dt*fv(x4+kx1/2.,v4+kv1/2.,kk,t4+dt/2.,cosm)

                v8(i+1)=v8(i)+kv2*dt
                x8(i+1)=x8(i)+kx2*dt
                t8(i+1)=t8(i)+dt

            ELSE IF(imeth==3) THEN

                !RK4 (Holy Christ, this is so fast compared to above methods)!
                kx1=dt*fd(x4,v4,kk,t4,cosm)
                kv1=dt*fv(x4,v4,kk,t4,cosm)
                kx2=dt*fd(x4+kx1/2.,v4+kv1/2.,kk,t4+dt/2.,cosm)
                kv2=dt*fv(x4+kx1/2.,v4+kv1/2.,kk,t4+dt/2.,cosm)
                kx3=dt*fd(x4+kx2/2.,v4+kv2/2.,kk,t4+dt/2.,cosm)
                kv3=dt*fv(x4+kx2/2.,v4+kv2/2.,kk,t4+dt/2.,cosm)
                kx4=dt*fd(x4+kx3,v4+kv3,kk,t4+dt,cosm)
                kv4=dt*fv(x4+kx3,v4+kv3,kk,t4+dt,cosm)

                x8(i+1)=x8(i)+(kx1+(2.*kx2)+(2.*kx3)+kx4)/6.
                v8(i+1)=v8(i)+(kv1+(2.*kv2)+(2.*kv3)+kv4)/6.
                t8(i+1)=t8(i)+dt

            END IF

        END DO

        IF(j==1) ifail=1

        IF(j .NE. 1) THEN

            np=1+(n-1)/2

            DO k=1,1+(n-1)/2

                kn=2*k-1

                IF(ifail==0) THEN

                    IF(xh(k)>acc .AND. x8(kn)>acc .AND. (ABS(xh(k)/x8(kn))-1.)>acc) ifail=1
                    IF(vh(k)>acc .AND. v8(kn)>acc .AND. (ABS(vh(k)/v8(kn))-1.)>acc) ifail=1

                    IF(ifail==1) THEN
                        DEALLOCATE(xh,th,vh)
                        EXIT
                    END IF

                END IF
            END DO

        END IF

        IF(ifail==0) THEN
            ALLOCATE(x(n),t(n),v(n))
            x=x8
            v=v8
            t=t8
            EXIT
        END IF

        ALLOCATE(xh(n),th(n),vh(n))
        xh=x8
        vh=v8
        th=t8
        DEALLOCATE(x8,t8,v8)

    END DO

    END SUBROUTINE ode_growth

    FUNCTION fv(d,v,k,a,cosm)

    !v'=f(v) in ODE solver
    REAL :: fv
    REAL, INTENT(IN) :: d, v, k, a
    REAL :: f1, f2, z
    TYPE(HM_cosmology), INTENT(IN) :: cosm

    z=-1.+(1./a)

    f1=3.*omega_m_hm(z,cosm)*d/(2.*(a**2.))
    f2=(2.+AH(z,cosm)/hubble2(z,cosm))*(v/a)

    fv=f1-f2

    END FUNCTION fv

    FUNCTION fd(d,v,k,a,cosm)

    !d'=f(d) in ODE solver
    REAL :: fd
    REAL, INTENT(IN) :: d, v, k, a
    TYPE(HM_cosmology), INTENT(IN) :: cosm

    fd=v

    END FUNCTION fd

    FUNCTION AH(z,cosm)

    !The Hubble acceleration function \ddot{a}/a
    REAL :: AH
    REAL, INTENT(IN) :: z
    REAL :: a
    TYPE(HM_cosmology), INTENT(IN) :: cosm

    a=1./(1.+z)
    AH=cosm%om_m*(a**(-3.))+cosm%om_v*(1.+3.*wde(a,cosm))*x_de(a,cosm)
    AH=-AH/2.

    END FUNCTION AH

    !!AM End HMcode

    end module NonLinear


    !workaround for f90 circular-module reference
    subroutine NonLinear_GetRatios(CAMB_Pk)
    use Transfer
    use NonLinear
    type(MatterPowerData) :: CAMB_Pk

    call NonLinear_GetNonLinRatios(CAMB_Pk)

    end subroutine NonLinear_GetRatios



    subroutine NonLinear_GetRatios_all(CAMB_Pk)
    use Transfer
    use NonLinear
    type(MatterPowerData) :: CAMB_Pk

    call MpiStop('Halofit module doesn''t support non-linear velocities')

    end subroutine NonLinear_GetRatios_All
<|MERGE_RESOLUTION|>--- conflicted
+++ resolved
@@ -511,7 +511,6 @@
         !Set to 0 for the standard linear theory two halo term
         fdamp=0.
     ELSE IF(imead==1) THEN
-<<<<<<< HEAD
        !Mead et al. (2016; arXiv 1602.02154) value
        fdamp=0.0095*lut%sigv100**1.37
        !Catches extreme values of fdamp
@@ -520,19 +519,8 @@
     END IF
 
   END FUNCTION fdamp
-=======
-        !Mead et al. (2016; arXiv 1602.02154) value
-        fdamp=0.0095*lut%sigv100**1.37
-    END IF
-
-    !Catches extreme values of fdamp
-    IF(fdamp<1.e-3) fdamp=1.e-3
-    IF(fdamp>0.99)  fdamp=0.99
-
-    END FUNCTION fdamp
->>>>>>> 9b552091
-
-    FUNCTION alpha(z,lut,cosm)
+
+  FUNCTION alpha(z,lut,cosm)
 
     !Two- to one-halo transition smoothing from Mead et al. (2015; arXiv 1505.07833)
     REAL :: alpha
@@ -1238,31 +1226,26 @@
 
     FUNCTION p_2h(k,z,plin,lut,cosm)
 
-    !Calculates the 2-halo term
-    REAL :: p_2h
-    REAL, INTENT(IN) :: k, plin
-    REAL :: sigv, frac
-    REAL, INTENT(IN) :: z
-    TYPE(HM_tables), INTENT(IN) :: lut
-    TYPE(HM_cosmology), INTENT(IN) :: cosm
-
-    !Damping function
-    frac=fdamp(z,lut,cosm)
-
-<<<<<<< HEAD
-    IF(imead==0 .OR. frac<1.e-3) THEN
-       p_2h=plin
-=======
-    IF(frac<1e-3) THEN
-        p_2h=plin
->>>>>>> 9b552091
-    ELSE
-        sigv=lut%sigv
-        p_2h=plin*(1.-frac*(tanh(k*sigv/sqrt(ABS(frac))))**2.)
-    END IF
-
-    !For some strange cosmologies frac>1. so this must be added to prevent p_2h<0.
-    IF(p_2h<0.) p_2h=0.
+      !Calculates the 2-halo term
+      REAL :: p_2h
+      REAL, INTENT(IN) :: k, plin
+      REAL :: sigv, frac
+      REAL, INTENT(IN) :: z
+      TYPE(HM_tables), INTENT(IN) :: lut
+      TYPE(HM_cosmology), INTENT(IN) :: cosm
+
+      !Damping function
+      frac=fdamp(z,lut,cosm)
+
+      IF(imead==0 .OR. frac<1.e-3) THEN
+         p_2h=plin
+      ELSE
+         sigv=lut%sigv
+         p_2h=plin*(1.-frac*(tanh(k*sigv/sqrt(ABS(frac))))**2.)
+      END IF
+
+      !For some strange cosmologies frac>1. so this must be added to prevent p_2h<0.
+      IF(p_2h<0.) p_2h=0.
 
     END FUNCTION p_2h
 
