--- conflicted
+++ resolved
@@ -376,7 +376,7 @@
 
                             reall = real(CTrans%ls%l(ell),dl)
                             fac = (2*pi**2)/fourpi/(reall+0.5_dl)**3 !fourpi because multipled by fourpi later
-<<<<<<< HEAD
+
                             if (j>=1) then
                                 if (Redshift_w(j)%kind == window_lensing) then
                                     fac=fac/2*reall*(reall+1)
@@ -387,8 +387,7 @@
                                     fac=fac/2*reall*(reall+1)
                                 end if
                             end if
-=======
->>>>>>> 13a5886d
+
                             Cl = Cl*fac
 
                             if(j==0 .and. i==0) iCl_scalar(ell,C_Phi,pix) = Cl
